--- conflicted
+++ resolved
@@ -31,13 +31,9 @@
 
 """
 
-<<<<<<< HEAD
-__version__ = '0.8.0a1'
-=======
-__versionbase__ = '0.6.0'
+__versionbase__ = '0.8.0'
 __versionrev__ = 'a1'
 __version__ = __versionbase__ + __versionrev__
->>>>>>> 73eb202b
 __author__ = 'Oscar Esteban'
 __email__ = 'code@oscaresteban.es'
 __maintainer__ = 'Oscar Esteban'
