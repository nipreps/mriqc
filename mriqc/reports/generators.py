#!/usr/bin/env python
# -*- coding: utf-8 -*-
# emacs: -*- mode: python; py-indent-offset: 4; indent-tabs-mode: nil -*-
# vi: set ft=python sts=4 ts=4 sw=4 et:
# pylint: disable=no-member
#
# @Author: oesteban
# @Date:   2016-01-05 11:33:39
# @Email:  code@oscaresteban.es
# @Last modified by:   oesteban
<<<<<<< HEAD
# @Last Modified time: 2016-08-26 10:26:15
=======
# @Last Modified time: 2016-08-19 11:12:27
>>>>>>> e232d825
""" Encapsulates report generation functions """
from __future__ import print_function
from __future__ import division
from __future__ import absolute_import
from builtins import zip, range, object, str

import sys
import os
import os.path as op
import collections
import glob
import json

import pandas as pd
import matplotlib
matplotlib.use('Agg')
import matplotlib.pyplot as plt
from matplotlib.backends.backend_pdf import PdfPages

import jinja2

from mriqc.interfaces.viz_utils import plot_measures, plot_all

# matplotlib.rc('figure', figsize=(11.69, 8.27))  # for DINA4 size
STRUCTURAL_QCGROUPS = [
    ['icvs_csf', 'icvs_gm', 'icvs_wm'],
    ['rpve_csf', 'rpve_gm', 'rpve_wm'],
    ['inu_range', 'inu_med'],
    ['cnr'], ['efc'], ['fber'], ['cjv'],
    ['fwhm_avg', 'fwhm_x', 'fwhm_y', 'fwhm_z'],
    ['qi1', 'qi2', 'wm2max'],
    ['snr', 'snr_csf', 'snr_gm', 'snr_wm'],
    ['summary_mean_bg', 'summary_stdv_bg', 'summary_p05_bg', 'summary_p95_bg',
     'summary_mean_csf', 'summary_stdv_csf', 'summary_p05_csf', 'summary_p95_csf',
     'summary_mean_gm', 'summary_stdv_gm', 'summary_p05_gm', 'summary_p95_gm',
     'summary_mean_wm', 'summary_stdv_wm', 'summary_p05_wm', 'summary_p95_wm']
]

FUNC_SPATIAL_QCGROUPS = [
    ['summary_mean_bg', 'summary_stdv_bg', 'summary_p05_bg', 'summary_p95_bg'],
    ['summary_mean_fg', 'summary_stdv_fg', 'summary_p05_fg', 'summary_p95_fg'],
    ['efc'],
    ['fber'],
    ['fwhm', 'fwhm_x', 'fwhm_y', 'fwhm_z'],
    ['gsr_{}'.format(a) for a in ['x', 'y']],
    ['snr']
]

FUNC_TEMPORAL_QCGROUPS = [
    ['dvars'], ['gcor'], ['m_tsnr'], ['mean_fd'],
    ['num_fd'], ['outlier'], ['perc_fd'], ['quality']
]


def workflow_report(qctype, settings=None):
    """ Creates the report """
    import datetime

    dframe, failed = generate_csv(qctype, settings)
    sub_list = sorted(pd.unique(dframe.subject_id.ravel())) #pylint: disable=E1101

    if qctype == 'anat':
        qctype = 'anatomical'
    elif qctype == 'func':
        qctype = 'functional'

    out_dir = settings.get('output_dir', os.getcwd())
    work_dir = settings.get('work_dir', op.abspath('tmp'))
    out_file = op.join(out_dir, qctype + '_{}.pdf')

    result = {}
    func = getattr(sys.modules[__name__], 'report_' + qctype)

    pdf_group = []
    # Generate summary page
    out_sum = op.join(work_dir, 'summary_group.pdf')
    summary_cover(dframe, qctype, failed=failed, out_file=out_sum)
    pdf_group.append(out_sum)

    # Generate group report
    qc_group = op.join(work_dir, 'qc_measures_group.pdf')
    # Generate violinplots. If successfull, add documentation.
    func(dframe, out_file=qc_group)
    pdf_group.append(qc_group)

    if len(pdf_group) > 0:
        out_group_file = op.join(out_dir, '{}_group.pdf'.format(qctype))
        # Generate final report with collected pdfs in plots
        concat_pdf(pdf_group, out_group_file)
        result['group'] = {'success': True, 'path': out_group_file}

    out_indiv_files = []
    # Generate individual reports for subjects
    for subid in sub_list:
        # Get subject-specific info
        subdf = dframe.loc[dframe['subject_id'] == subid]
        sessions = sorted(pd.unique(subdf.session_id.ravel()))
        plots = []
        sess_scans = []
        # Re-build mosaic location
        for sesid in sessions:
            sesdf = subdf.loc[subdf['session_id'] == sesid]
            scans = sorted(pd.unique(sesdf.run_id.ravel()))

            # Each scan has a volume and (optional) fd plot
            for scanid in scans:
                if 'anat' in qctype:
                    fpdf = op.join(work_dir, 'anatomical_{}_{}_{}.pdf'.format(
                        subid, sesid, scanid))

                    if op.isfile(fpdf):
                        plots.append(fpdf)

                if 'func' in qctype:
                    mepi = op.join(work_dir, 'meanepi_{}_{}_{}.pdf'.format(
                        subid, sesid, scanid))
                    if op.isfile(mepi):
                        plots.append(mepi)

                    tsnr = op.join(work_dir, 'tsnr_{}_{}_{}.pdf'.format(
                        subid, sesid, scanid))
                    if op.isfile(tsnr):
                        plots.append(tsnr)

                    framedisp = op.join(work_dir, 'fd_{}_{}_{}.pdf'.format(
                        subid, sesid, scanid))
                    if op.isfile(framedisp):
                        plots.append(framedisp)

            sess_scans.append('{} ({})'.format(sesid, ', '.join(scans)))

        # Summary cover
        sfailed = []
        if failed:
            sfailed = ['{} ({})'.format(s[1], s[2])
                       for s in failed if subid == s[0]]
        out_sum = op.join(work_dir, '{}_summary_{}.pdf'.format(qctype, subid))
        summary_cover(dframe, qctype, failed=sfailed, sub_id=subid, out_file=out_sum)
        plots.insert(0, out_sum)

        # Summary (violinplots) of QC measures
        qc_ms = op.join(work_dir, '{}_measures_{}.pdf'.format(qctype, subid))

        func(dframe, subject=subid, out_file=qc_ms)
        plots.append(qc_ms)

        if len(plots) > 0:
            # Generate final report with collected pdfs in plots
            sub_path = out_file.format(subid)
            concat_pdf(plots, sub_path)
            out_indiv_files.append(sub_path)
            result[subid] = {'success': True, 'path': sub_path}
    return out_group_file, out_indiv_files, result


def summary_cover(dframe, qctype, failed=None, sub_id=None, out_file=None):
    """ Generates a cover page with subject information """
    from mriqc import __version__
    import datetime
    import numpy as np
    import pkg_resources as pkgr
    from rst2pdf.createpdf import RstToPdf

    if failed is None:
        failed = []

    newdf = dframe.copy()

    # Format the size
    #pylint: disable=E1101
    newdf[['size_x', 'size_y', 'size_z']] = newdf[['size_x', 'size_y', 'size_z']].astype(np.uint16)
    formatter = lambda row: u'{r[size_x]:d} \u00D7 {r[size_y]:d} \u00D7 {r[size_z]:d}'.format(
        r=row)
    newdf['size'] = newdf[['size_x', 'size_y', 'size_z']].apply(formatter, axis=1)

    # Format spacing
    newdf[['spacing_x', 'spacing_y', 'spacing_z']] = newdf[[
        'spacing_x', 'spacing_y', 'spacing_z']].astype(np.float32)  #pylint: disable=E1101
    formatter = (lambda row:
        u'{r[spacing_x]:.3f} \u00D7 {r[spacing_y]:.3f} \u00D7 {r[spacing_z]:.3f}'.format(
        r=row))
    newdf['spacing'] = newdf[['spacing_x', 'spacing_y', 'spacing_z']].apply(formatter, axis=1)

    # columns
    cols = ['session_id', 'run_id', 'size', 'spacing']
    colnames = ['Session', 'Run', 'Size', 'Spacing']
    if 'tr' in newdf.columns.ravel():
        cols.append('tr')
        colnames.append('TR (sec)')
    if 'size_t' in newdf.columns.ravel():
        cols.append('size_t')
        colnames.append(r'\# Timepoints')

    # Format parameters table
    if sub_id is None:
        cols.insert(0, 'subject_id')
        colnames.insert(0, 'Subject')
    else:
        try:
            thisid = newdf.subject_id.astype(str)
        except NameError:
            thisid = newdf.subject_id.astype(str)
        newdf = newdf[thisid]
    newdf = newdf[cols]

    colsizes = []
    for col, colname in zip(cols, colnames):
        try:
            newdf[[col]] = newdf[[col]].astype(str)
        except NameError:
            newdf[[col]] = newdf[[col]].astype(str)

        colsize = newdf.loc[:, col].map(len).max()
        colsizes.append(colsize if colsize > len(colname) else len(colname))

    colformat = u' '.join(u'{:<' + '{0:d}'.format(c) + '}' for c in colsizes)
    formatter = lambda row: colformat.format(*row)
    rowsformatted = newdf[cols].apply(formatter, axis=1).ravel().tolist()
    # rowsformatted = [formatter.format(*row) for row in newdf.iterrows()]
    header = colformat.format(*colnames)
    sep = colformat.format(*['=' * c for c in colsizes])
    ptable = '\n'.join([sep, header, sep] + rowsformatted + [sep])

    title = 'MRIQC: {} MRI {} report'.format(
        qctype, 'group' if sub_id is None else 'individual')

    # Substitution dictionary
    context = {
        'title': title + '\n' + ''.join(['='] * len(title)),
        'timestamp': datetime.datetime.now().strftime("%Y-%m-%d, %H:%M"),
        'version': __version__,
        'failed': failed,
        'imparams': ptable
    }

    if sub_id is not None:
        context['sub_id'] = sub_id

    if sub_id is None:
        template = ConfigGen(pkgr.resource_filename(
            'mriqc', op.join('data', 'reports', 'cover_group.rst')))
    else:
        template = ConfigGen(pkgr.resource_filename(
            'mriqc', op.join('data', 'reports', 'cover_individual.rst')))

    RstToPdf().createPdf(
        text=template.compile(context), output=out_file)


def concat_pdf(in_files, out_file='concatenated.pdf'):
    """ Concatenate PDF list (http://stackoverflow.com/a/3444735) """
    from PyPDF2 import PdfFileWriter, PdfFileReader

    with open(out_file, 'wb') as out_pdffile:
        outpdf = PdfFileWriter()

        for in_file in in_files:
            with open(in_file, 'rb') as in_pdffile:
                inpdf = PdfFileReader(in_pdffile)
                for fpdf in range(inpdf.numPages):
                    outpdf.addPage(inpdf.getPage(fpdf))
                outpdf.write(out_pdffile)

    return out_file


def _write_report(dframe, groups, sub_id=None, sc_split=False, condensed=True,
                  out_file='report.pdf'):
    """ Generates the violin plots of each qctype """
    columns = dframe.columns.ravel()
    headers = []
    for group in groups:
        rem = []
        for head in group:
            if head not in columns:
                rem.append(head)
            else:
                headers.append(head)
        for i in rem:
            group.remove(i)

    report = PdfPages(out_file)
    sessions = sorted(pd.unique(dframe.session_id.ravel()))
    for ssid in sessions:
        sesdf = dframe.copy().loc[dframe['session_id'] == ssid]
        scans = pd.unique(sesdf.run_id.ravel())
        if sc_split:
            for scid in scans:
                subset = sesdf.loc[sesdf['run_id'] == scid]
                if len(subset.index) > 1:
                    if sub_id is None:
                        subtitle = '({}_{})'.format(ssid, scid)
                    else:
                        subtitle = '(subject {})'.format('_'.join([sub_id, ssid, scid]))
                    if condensed:
                        fig = plot_all(sesdf, groups, subject=sub_id,
                                       title='QC measures ' + subtitle)
                    else:
                        fig = plot_measures(
                            sesdf, headers, subject=sub_id,
                            title='QC measures ' + subtitle)
                    report.savefig(fig, dpi=300)
                    fig.clf()
        else:
            if len(sesdf.index) > 1:
                if sub_id is None:
                    subtitle = '({})'.format(ssid)
                else:
                    subtitle = '(subject {}_{})'.format(sub_id, ssid)
                if condensed:
                    fig = plot_all(sesdf, groups, subject=sub_id,
                                   title='QC measures ' + subtitle)
                else:
                    fig = plot_measures(
                        sesdf, headers, subject=sub_id,
                        title='QC measures ' + subtitle)
                report.savefig(fig, dpi=300)
                fig.clf()

    report.close()
    plt.close()
    return out_file

def report_anatomical(
        dframe, subject=None, sc_split=False, condensed=True,
        out_file='anatomical.pdf'):
    """ Calls the report generator on the functional measures """
    return _write_report(dframe, STRUCTURAL_QCGROUPS, sub_id=subject, sc_split=sc_split,
                         condensed=condensed, out_file=out_file)


def report_functional(
        dframe, subject=None, sc_split=False, condensed=True,
        out_file='functional.pdf'):
    """ Calls the report generator on the functional measures """
    from tempfile import mkdtemp

    wdir = mkdtemp()
    fspatial = _write_report(
        dframe, FUNC_TEMPORAL_QCGROUPS, sub_id=subject, sc_split=sc_split,
        condensed=condensed, out_file=op.join(wdir, 'fspatial.pdf'))

    ftemporal = _write_report(
        dframe, FUNC_SPATIAL_QCGROUPS, sub_id=subject, sc_split=sc_split,
        condensed=condensed, out_file=op.join(wdir, 'ftemporal.pdf'))

    concat_pdf([fspatial, ftemporal], out_file)
    return out_file

def generate_csv(data_type, settings):
    """
    Generates a csv file from all json files in the derivatives directory
    """
    datalist = []
    errorlist = []

    jsonfiles = glob.glob(op.join(settings['output_dir'], 'derivatives',
                                  '{}*.json'.format(data_type)))
    if not jsonfiles:
        raise RuntimeError('No individual QC files were found in the working directory \'{}\' for '
                           'the \'{}\' data type.'.format(settings['work_dir'], data_type))

    for jsonfile in jsonfiles:
        dfentry = _read_and_save(jsonfile)
        if dfentry is not None:
            if 'exec_error' not in list(dfentry.keys()):
                datalist.append(dfentry)
            else:
                errorlist.append(dfentry['subject_id'])

    dataframe = pd.DataFrame(datalist)
    cols = dataframe.columns.tolist()  # pylint: disable=no-member

    reorder = []
    for field in ['run', 'session', 'subject']:
        for col in cols:
            if col.startswith(field):
                reorder.append(col)

    for col in reorder:
        cols.remove(col)
        cols.insert(0, col)

    if 'mosaic_file' in cols:
        cols.remove('mosaic_file')

    # Sort the dataframe, with failsafe if pandas version is too old
    try:
        dataframe = dataframe.sort_values(by=['subject_id', 'session_id', 'run_id'])
    except AttributeError:
        #pylint: disable=E1101
        dataframe = dataframe.sort(columns=['subject_id', 'session_id', 'run_id'])

    # Drop duplicates
    try:
        #pylint: disable=E1101
        dataframe.drop_duplicates(['subject_id', 'session_id', 'run_id'], keep='last',
                                  inplace=True)
    except TypeError:
        #pylint: disable=E1101
        dataframe.drop_duplicates(['subject_id', 'session_id', 'run_id'], take_last=True,
                                  inplace=True)

    out_fname = op.join(settings['output_dir'], data_type + 'MRIQC.csv')
    dataframe[cols].to_csv(out_fname, index=False)
    return dataframe, errorlist


def _read_and_save(in_file):
    with open(in_file, 'r') as jsondata:
        values = _flatten(json.load(jsondata))
        return values
    return None


def _flatten(in_dict, parent_key='', sep='_'):
    items = []
    for k, val in list(in_dict.items()):
        new_key = parent_key + sep + k if parent_key else k
        if isinstance(val, collections.MutableMapping):
            items.extend(list(_flatten(val, new_key, sep=sep).items()))
        else:
            items.append((new_key, val))
    return dict(items)


class ConfigGen(object):
    """
    Utility class for generating a config file from a jinja template.
    https://github.com/oesteban/endofday/blob/f2e79c625d648ef45b08cc1f11fd0bd84342d604/endofday/core/template.py
    """
    def __init__(self, template_str):
        self.template_str = template_str
        self.env = jinja2.Environment(
            loader=jinja2.FileSystemLoader(searchpath='/'),
            trim_blocks=True, lstrip_blocks=True)

    def compile(self, configs):
        template = self.env.get_template(self.template_str)
        return template.render(configs)

    def generate_conf(self, configs, path):
        output = self.compile(configs)
        with open(path, 'w+') as output_file:
            output_file.write(output)<|MERGE_RESOLUTION|>--- conflicted
+++ resolved
@@ -8,11 +8,7 @@
 # @Date:   2016-01-05 11:33:39
 # @Email:  code@oscaresteban.es
 # @Last modified by:   oesteban
-<<<<<<< HEAD
 # @Last Modified time: 2016-08-26 10:26:15
-=======
-# @Last Modified time: 2016-08-19 11:12:27
->>>>>>> e232d825
 """ Encapsulates report generation functions """
 from __future__ import print_function
 from __future__ import division
@@ -57,7 +53,7 @@
     ['efc'],
     ['fber'],
     ['fwhm', 'fwhm_x', 'fwhm_y', 'fwhm_z'],
-    ['gsr_{}'.format(a) for a in ['x', 'y']],
+    ['gsr_%s' % a for a in ['x', 'y']],
     ['snr']
 ]
 
@@ -81,7 +77,7 @@
 
     out_dir = settings.get('output_dir', os.getcwd())
     work_dir = settings.get('work_dir', op.abspath('tmp'))
-    out_file = op.join(out_dir, qctype + '_{}.pdf')
+    out_file = op.join(out_dir, qctype + '_%s.pdf')
 
     result = {}
     func = getattr(sys.modules[__name__], 'report_' + qctype)
@@ -99,7 +95,7 @@
     pdf_group.append(qc_group)
 
     if len(pdf_group) > 0:
-        out_group_file = op.join(out_dir, '{}_group.pdf'.format(qctype))
+        out_group_file = op.join(out_dir, '%s_group.pdf' % qctype)
         # Generate final report with collected pdfs in plots
         concat_pdf(pdf_group, out_group_file)
         result['group'] = {'success': True, 'path': out_group_file}
@@ -120,48 +116,48 @@
             # Each scan has a volume and (optional) fd plot
             for scanid in scans:
                 if 'anat' in qctype:
-                    fpdf = op.join(work_dir, 'anatomical_{}_{}_{}.pdf'.format(
-                        subid, sesid, scanid))
+                    fpdf = op.join(work_dir, 'anatomical_%s_%s_%s.pdf' %
+                                   (subid, sesid, scanid))
 
                     if op.isfile(fpdf):
                         plots.append(fpdf)
 
                 if 'func' in qctype:
-                    mepi = op.join(work_dir, 'meanepi_{}_{}_{}.pdf'.format(
-                        subid, sesid, scanid))
+                    mepi = op.join(work_dir, 'meanepi_%s_%s_%s.pdf' %
+                                   (subid, sesid, scanid))
                     if op.isfile(mepi):
                         plots.append(mepi)
 
-                    tsnr = op.join(work_dir, 'tsnr_{}_{}_{}.pdf'.format(
-                        subid, sesid, scanid))
+                    tsnr = op.join(work_dir, 'tsnr_%s_%s_%s.pdf' %
+                                   (subid, sesid, scanid))
                     if op.isfile(tsnr):
                         plots.append(tsnr)
 
-                    framedisp = op.join(work_dir, 'fd_{}_{}_{}.pdf'.format(
-                        subid, sesid, scanid))
+                    framedisp = op.join(work_dir, 'fd_%s_%s_%s.pdf' %
+                                        (subid, sesid, scanid))
                     if op.isfile(framedisp):
                         plots.append(framedisp)
 
-            sess_scans.append('{} ({})'.format(sesid, ', '.join(scans)))
+            sess_scans.append('%s (%s)' % (sesid, ', '.join(scans)))
 
         # Summary cover
         sfailed = []
         if failed:
-            sfailed = ['{} ({})'.format(s[1], s[2])
+            sfailed = ['%s (%s)' % (s[1], s[2])
                        for s in failed if subid == s[0]]
-        out_sum = op.join(work_dir, '{}_summary_{}.pdf'.format(qctype, subid))
+        out_sum = op.join(work_dir, '%s_summary_%s.pdf' % (qctype, subid))
         summary_cover(dframe, qctype, failed=sfailed, sub_id=subid, out_file=out_sum)
         plots.insert(0, out_sum)
 
         # Summary (violinplots) of QC measures
-        qc_ms = op.join(work_dir, '{}_measures_{}.pdf'.format(qctype, subid))
+        qc_ms = op.join(work_dir, '%s_measures_%s.pdf' % (qctype, subid))
 
         func(dframe, subject=subid, out_file=qc_ms)
         plots.append(qc_ms)
 
         if len(plots) > 0:
             # Generate final report with collected pdfs in plots
-            sub_path = out_file.format(subid)
+            sub_path = out_file % subid
             concat_pdf(plots, sub_path)
             out_indiv_files.append(sub_path)
             result[subid] = {'success': True, 'path': sub_path}
@@ -173,8 +169,8 @@
     from mriqc import __version__
     import datetime
     import numpy as np
+    from rst2pdf.createpdf import RstToPdf
     import pkg_resources as pkgr
-    from rst2pdf.createpdf import RstToPdf
 
     if failed is None:
         failed = []
@@ -184,16 +180,15 @@
     # Format the size
     #pylint: disable=E1101
     newdf[['size_x', 'size_y', 'size_z']] = newdf[['size_x', 'size_y', 'size_z']].astype(np.uint16)
-    formatter = lambda row: u'{r[size_x]:d} \u00D7 {r[size_y]:d} \u00D7 {r[size_z]:d}'.format(
-        r=row)
+    formatter = lambda row: ur'%d \u00D7 %d \u00D7 %d' % (
+        row['size_x'], row['size_y'], row['size_z'])
     newdf['size'] = newdf[['size_x', 'size_y', 'size_z']].apply(formatter, axis=1)
 
     # Format spacing
     newdf[['spacing_x', 'spacing_y', 'spacing_z']] = newdf[[
         'spacing_x', 'spacing_y', 'spacing_z']].astype(np.float32)  #pylint: disable=E1101
-    formatter = (lambda row:
-        u'{r[spacing_x]:.3f} \u00D7 {r[spacing_y]:.3f} \u00D7 {r[spacing_z]:.3f}'.format(
-        r=row))
+    formatter = lambda row: ur'%.3f \u00D7 %.3f \u00D7 %.3f' % (
+        row['spacing_x'], row['spacing_y'], row['spacing_z'])
     newdf['spacing'] = newdf[['spacing_x', 'spacing_y', 'spacing_z']].apply(formatter, axis=1)
 
     # columns
@@ -216,6 +211,7 @@
         except NameError:
             thisid = newdf.subject_id.astype(str)
         newdf = newdf[thisid]
+
     newdf = newdf[cols]
 
     colsizes = []
@@ -228,7 +224,7 @@
         colsize = newdf.loc[:, col].map(len).max()
         colsizes.append(colsize if colsize > len(colname) else len(colname))
 
-    colformat = u' '.join(u'{:<' + '{0:d}'.format(c) + '}' for c in colsizes)
+    colformat = u' '.join(u'{:<%d}' % c for c in colsizes)
     formatter = lambda row: colformat.format(*row)
     rowsformatted = newdf[cols].apply(formatter, axis=1).ravel().tolist()
     # rowsformatted = [formatter.format(*row) for row in newdf.iterrows()]
@@ -236,7 +232,7 @@
     sep = colformat.format(*['=' * c for c in colsizes])
     ptable = '\n'.join([sep, header, sep] + rowsformatted + [sep])
 
-    title = 'MRIQC: {} MRI {} report'.format(
+    title = 'MRIQC: %s MRI %s report' % (
         qctype, 'group' if sub_id is None else 'individual')
 
     # Substitution dictionary
@@ -304,9 +300,9 @@
                 subset = sesdf.loc[sesdf['run_id'] == scid]
                 if len(subset.index) > 1:
                     if sub_id is None:
-                        subtitle = '({}_{})'.format(ssid, scid)
+                        subtitle = '(%s_%s)' % (ssid, scid)
                     else:
-                        subtitle = '(subject {})'.format('_'.join([sub_id, ssid, scid]))
+                        subtitle = '(subject %s_%s_%s)' % (sub_id, ssid, scid)
                     if condensed:
                         fig = plot_all(sesdf, groups, subject=sub_id,
                                        title='QC measures ' + subtitle)
@@ -319,9 +315,9 @@
         else:
             if len(sesdf.index) > 1:
                 if sub_id is None:
-                    subtitle = '({})'.format(ssid)
+                    subtitle = '(%s)' % (ssid)
                 else:
-                    subtitle = '(subject {}_{})'.format(sub_id, ssid)
+                    subtitle = '(subject %s_%s)' % (sub_id, ssid)
                 if condensed:
                     fig = plot_all(sesdf, groups, subject=sub_id,
                                    title='QC measures ' + subtitle)
@@ -334,6 +330,7 @@
 
     report.close()
     plt.close()
+    # print 'Written report file %s' % out_file
     return out_file
 
 def report_anatomical(
@@ -368,7 +365,6 @@
     """
     datalist = []
     errorlist = []
-
     jsonfiles = glob.glob(op.join(settings['output_dir'], 'derivatives',
                                   '{}*.json'.format(data_type)))
     if not jsonfiles:
