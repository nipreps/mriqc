--- conflicted
+++ resolved
@@ -57,13 +57,9 @@
 
 REQUIRES = [
     'numpy>=1.12.0',
-<<<<<<< HEAD
     'niworkflows>=0.3.6',
     'pybids>=0.5',
-=======
-    'niworkflows>=0.3.4',
     'pybids>=0.5.0',
->>>>>>> d9b54c04
     'scikit-learn>=0.19.0',
     'scikit-image',
     'future',
