#!/usr/bin/env python
# -*- coding: utf-8 -*-
# emacs: -*- mode: python; py-indent-offset: 4; indent-tabs-mode: nil -*-
# vi: set ft=python sts=4 ts=4 sw=4 et:
"""
MRIQC

"""

from datetime import date
from ._version import get_versions
__version__ = get_versions()['version']
del get_versions

__author__ = 'Oscar Esteban'
__email__ = 'code@oscaresteban.es'
__maintainer__ = 'Oscar Esteban'
__copyright__ = ('Copyright %d, Center for Reproducible Neuroscience, '
                 'Stanford University') % date.today().year
__credits__ = 'Oscar Esteban'
__license__ = '3-clause BSD'
__status__ = 'Prototype'
__description__ = 'Automated Quality Control and visual reports for Quality Assesment of structural (T1w, T2w) and functional MRI of the brain'
__longdesc__ = ("MRIQC provides a series of image processing workflows "
                "to extract and compute a series of NR (no-reference), IQMs "
                "(image quality metrics) to be used in QAPs (quality "
                "assessment protocols) for MRI (magnetic "
                "resonance imaging). This open-source neuroimaging data "
                "processing tool is being developed as a part of the MRI "
                "image analysis and reproducibility platform offered by the "
                "CRN. This pipeline derives from, and is heavily influenced "
                "by, the PCP Quality Assessment Protocol. This tool extracts "
                "a series of IQMs from structural and functional MRI data. "
                "It is also scheduled to add diffusion MRI to the target "
                "imaging families.")

__url__ = 'http://mriqc.readthedocs.org/'
__download__ = ('https://github.com/poldracklab/mriqc/archive/'
                '{}.tar.gz'.format(__version__))

PACKAGE_NAME = 'mriqc'
CLASSIFIERS = [
    'Development Status :: 3 - Alpha',
    'Intended Audience :: Science/Research',
    'Topic :: Scientific/Engineering :: Image Recognition',
    'License :: OSI Approved :: BSD License',
    'Programming Language :: Python :: 3.5',
    'Programming Language :: Python :: 3.6',
]

SETUP_REQUIRES = []

REQUIRES = [
    'numpy>=1.12.0',
<<<<<<< HEAD
    'niworkflows>=0.1.8',
    'pybids>=0.4.2',
=======
    'niworkflows>=0.1.9',
    'pybids>=0.3.0',
>>>>>>> b59bd1df
    'scikit-learn>=0.19.0',
    'future',
    'scipy',
    'six',
    'matplotlib',
    'nibabel',
    'pandas',
    'dipy',
    'jinja2',
    'seaborn',
    'PyYAML',
    'nitime',
    'nilearn',
    'svgutils',
    'nipy',
    'statsmodels',
    'versioneer',
    'xvfbwrapper',
]

LINKS_REQUIRES = [
    'git+https://github.com/poldracklab/niworkflows.git'
    '@cad7fb7cec09b4ac6ad39757697d71a8b1a8b144#egg=niworkflows-0.1.9-dev',
]


TESTS_REQUIRES = [
    'mock',
    'codecov',
    'pytest-xdist'
]

EXTRA_REQUIRES = {
    'doc': ['sphinx>=1.5,<1.6', 'sphinx_rtd_theme>=0.2.4', 'sphinx-argparse'],
    'tests': TESTS_REQUIRES,
    'duecredit': ['duecredit'],
    'notebooks': ['ipython', 'jupyter'],
    'classifier': ['xgboost']
}

# Enable a handle to install all extra dependencies at once
EXTRA_REQUIRES['all'] = [val for _, val in list(EXTRA_REQUIRES.items())]<|MERGE_RESOLUTION|>--- conflicted
+++ resolved
@@ -52,13 +52,8 @@
 
 REQUIRES = [
     'numpy>=1.12.0',
-<<<<<<< HEAD
-    'niworkflows>=0.1.8',
+    'niworkflows>=0.1.9',
     'pybids>=0.4.2',
-=======
-    'niworkflows>=0.1.9',
-    'pybids>=0.3.0',
->>>>>>> b59bd1df
     'scikit-learn>=0.19.0',
     'future',
     'scipy',
