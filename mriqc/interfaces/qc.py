#!/usr/bin/env python
# -*- coding: utf-8 -*-
# emacs: -*- mode: python; py-indent-offset: 4; indent-tabs-mode: nil -*-
# vi: set ft=python sts=4 ts=4 sw=4 et:
# pylint: disable=no-member
#
# @Author: oesteban
# @Date:   2016-01-05 11:29:40
# @Email:  code@oscaresteban.es
# @Last modified by:   oesteban
<<<<<<< HEAD
# @Last Modified time: 2016-04-13 13:58:00
=======
# @Last Modified time: 2016-04-13 12:23:29
>>>>>>> 5021d7be
""" Nipype interfaces to quality control measures """

import numpy as np
import nibabel as nb
from ..qc.anatomical import (snr, cnr, fber, efc, art_qi1, art_qi2,
                             volume_fraction, rpve, summary_stats, cjv)
from ..qc.functional import (gsr, dvars, fd_jenkinson, gcor)
from nipype.interfaces.base import (BaseInterface, traits, TraitedSpec, File,
                                    InputMultiPath, BaseInterfaceInputSpec)

from nipype import logging
IFLOGGER = logging.getLogger('interface')

class StructuralQCInputSpec(BaseInterfaceInputSpec):
    in_file = File(exists=True, mandatory=True, desc='File to be plotted')
    in_segm = File(exists=True, mandatory=True, desc='segmentation file from FSL FAST')
    in_bias = File(exists=True, mandatory=True, desc='bias file')
    air_msk = File(exists=True, mandatory=True, desc='air mask')
    artifact_msk = File(exists=True, mandatory=True, desc='air mask')
    in_pvms = InputMultiPath(File(exists=True), mandatory=True,
                             desc='partial volume maps from FSL FAST')
    in_tpms = InputMultiPath(File(), desc='tissue probability maps from FSL FAST')


class StructuralQCOutputSpec(TraitedSpec):
    summary = traits.Dict(desc='summary statistics per tissue')
    icvs = traits.Dict(desc='intracranial volume (ICV) fractions')
    rpve = traits.Dict(desc='partial volume fractions')
    size = traits.Dict(desc='image sizes')
    spacing = traits.Dict(desc='image sizes')
    inu = traits.Dict(desc='summary statistics of the bias field')
    snr = traits.Dict
    cnr = traits.Float
    fber = traits.Float
    efc = traits.Float
    qi1 = traits.Float
    qi2 = traits.Float
    cjv = traits.Float
    out_qc = traits.Dict(desc='output flattened dictionary with all measures')


class StructuralQC(BaseInterface):
    """
    Computes anatomical :abbr:`QC (Quality Control)` measures on the
    structural image given as input

    """
    input_spec = StructuralQCInputSpec
    output_spec = StructuralQCOutputSpec

    def __init__(self, **inputs):
        self._results = {}
        super(StructuralQC, self).__init__(**inputs)

    def _list_outputs(self):
        return self._results

    def _run_interface(self, runtime):
        imnii = nb.load(self.inputs.in_file)
        imdata = np.nan_to_num(imnii.get_data())

        # Cast to float32
        imdata = imdata.astype(np.float32)

        # Remove negative values
        imdata[imdata < 0] = 0

        segnii = nb.load(self.inputs.in_segm)
        segdata = segnii.get_data().astype(np.uint8)

        airdata = nb.load(self.inputs.air_msk).get_data().astype(np.uint8)
        artdata = nb.load(self.inputs.artifact_msk).get_data().astype(np.uint8)

        # SNR
        snrvals = []
        self._results['snr'] = {}
        for tlabel in ['csf', 'wm', 'gm']:
            snrvals.append(snr(imdata, segdata, airdata, fglabel=tlabel))
            self._results['snr'][tlabel] = snrvals[-1]
        self._results['snr']['total'] = np.mean(snrvals)

        # CNR
        self._results['cnr'] = cnr(imdata, segdata)

        # FBER
        self._results['fber'] = fber(imdata, segdata, airdata)

        # EFC
        self._results['efc'] = efc(imdata)

        # Artifacts
        self._results['qi1'] = art_qi1(airdata, artdata)
        self._results['qi2'] = art_qi2(imdata, airdata, artdata)

        # CJV
        self._results['cjv'] = cjv(imdata, segdata)

        pvmdata = []
        for fname in self.inputs.in_pvms:
            pvmdata.append(nb.load(fname).get_data().astype(np.float32))

        # ICVs
        self._results['icvs'] = volume_fraction(pvmdata)

        # RPVE
        self._results['rpve'] = rpve(pvmdata, segdata)

        # Summary stats
        mean, stdv, p95, p05 = summary_stats(imdata, pvmdata)
        self._results['summary'] = {'mean': mean, 'stdv': stdv,
                                    'p95': p95, 'p05': p05}

        # Image specs
        self._results['size'] = {'x': imdata.shape[0],
                                 'y': imdata.shape[1],
                                 'z': imdata.shape[2]}
        self._results['spacing'] = {
            i: v for i, v in zip(['x', 'y', 'z'],
                                 imnii.get_header().get_zooms()[:3])}

        try:
            self._results['size']['t'] = imdata.shape[3]
        except IndexError:
            pass

        try:
            self._results['spacing']['tr'] = imnii.get_header().get_zooms()[3]
        except IndexError:
            pass

        # Bias
        bias = nb.load(self.inputs.in_bias).get_data()[segdata > 0]
        self._results['inu'] = {
            'range': np.abs(np.percentile(bias, 95.) - np.percentile(bias, 5.)), 'med': np.median(bias)}  #pylint: disable=E1101


        # Flatten the dictionary
        self._results['out_qc'] = _flatten_dict(self._results)
        return runtime


class FunctionalQCInputSpec(BaseInterfaceInputSpec):
    in_epi = File(exists=True, mandatory=True, desc='input EPI file')
    in_hmc = File(exists=True, mandatory=True, desc='input motion corrected file')
    in_tsnr = File(exists=True, mandatory=True, desc='input tSNR volume')
    in_mask = File(exists=True, mandatory=True, desc='input mask')
    direction = traits.Enum('all', 'x', 'y', '-x', '-y', usedefault=True,
                            desc='direction for GSR computation')


class FunctionalQCOutputSpec(TraitedSpec):
    fber = traits.Float
    efc = traits.Float
    snr = traits.Float
    gsr = traits.Dict
    m_tsnr = traits.Float
    dvars = traits.Float
    gcor = traits.Float
    size = traits.Dict
    spacing = traits.Dict
    summary = traits.Dict

    out_qc = traits.Dict(desc='output flattened dictionary with all measures')


class FunctionalQC(BaseInterface):
    """
    Computes anatomical :abbr:`QC (Quality Control)` measures on the
    structural image given as input

    """
    input_spec = FunctionalQCInputSpec
    output_spec = FunctionalQCOutputSpec

    def __init__(self, **inputs):
        self._results = {}
        super(FunctionalQC, self).__init__(**inputs)

    def _list_outputs(self):
        return self._results

    def _run_interface(self, runtime):
        # Get the mean EPI data and get it ready
        epinii = nb.load(self.inputs.in_epi)
        epidata = np.nan_to_num(epinii.get_data())
        epidata = epidata.astype(np.float32)
        epidata[epidata < 0] = 0

        # Get EPI data (with mc done) and get it ready
        hmcnii = nb.load(self.inputs.in_hmc)
        hmcdata = np.nan_to_num(hmcnii.get_data())
        hmcdata = hmcdata.astype(np.float32)
        hmcdata[hmcdata < 0] = 0

        # Get EPI data (with mc done) and get it ready
        msknii = nb.load(self.inputs.in_mask)
        mskdata = np.nan_to_num(msknii.get_data())
        mskdata = mskdata.astype(np.uint8)
        mskdata[mskdata < 0] = 0
        mskdata[mskdata > 0] = 1

        # SNR
        self._results['snr'] = snr(epidata, mskdata, fglabel=1)
        # FBER
        self._results['fber'] = fber(epidata, mskdata)
        # EFC
        self._results['efc'] = efc(epidata)
        # GSR
        self._results['gsr'] = {}
        if self.inputs.direction == 'all':
            epidir = ['x', 'y']
        else:
            epidir = [self.inputs.direction]

        for axis in epidir:
            self._results['gsr'][axis] = gsr(epidata, mskdata, direction=axis)

        # Summary stats
        mean, stdv, p95, p05 = summary_stats(epidata, mskdata)
        self._results['summary'] = {'mean': mean, 'stdv': stdv,
                                    'p95': p95, 'p05': p05}

        # DVARS
        self._results['dvars'] = dvars(hmcdata, mskdata).mean(axis=0)[0]

        # tSNR
        tsnr_data = nb.load(self.inputs.in_tsnr).get_data()
        self._results['m_tsnr'] = np.median(tsnr_data[mskdata > 0])

        # GCOR
        self._results['gcor'] = gcor(hmcdata, mskdata)

        # Image specs
        self._results['size'] = {'x': hmcdata.shape[0],
                                 'y': hmcdata.shape[1],
                                 'z': hmcdata.shape[2]}
        self._results['spacing'] = {
            i: v for i, v in zip(['x', 'y', 'z'],
                                 hmcnii.get_header().get_zooms()[:3])}

        try:
            self._results['size']['t'] = hmcdata.shape[3]
        except IndexError:
            pass

        try:
            self._results['spacing']['tr'] = hmcnii.get_header().get_zooms()[3]
        except IndexError:
            pass

        self._results['out_qc'] = _flatten_dict(self._results)
        return runtime

def _flatten_dict(indict):
    out_qc = {}
    for k, value in list(indict.items()):
        if not isinstance(value, dict):
            out_qc[k] = value
        else:
            for subk, subval in list(value.items()):
                if not isinstance(subval, dict):
                    out_qc['%s_%s' % (k, subk)] = subval
                else:
                    for ssubk, ssubval in list(subval.items()):
                        out_qc['%s_%s_%s' % (k, subk, ssubk)] = ssubval
    return out_qc


class FramewiseDisplacementInputSpec(BaseInterfaceInputSpec):
    in_file = File(exists=True, mandatory=True,
                   desc='input file generated with FSL 3dvolreg')
    rmax = traits.Float(80., usedefault=True, desc='default brain radius')
    threshold = traits.Float(1., usedefault=True, desc='motion threshold')


class FramewiseDisplacementOutputSpec(TraitedSpec):
    out_file = File(desc='output file')
    fd_stats = traits.Dict

class FramewiseDisplacement(BaseInterface):
    """
    Computes anatomical :abbr:`QC (Quality Control)` measures on the
    structural image given as input

    """
    input_spec = FramewiseDisplacementInputSpec
    output_spec = FramewiseDisplacementOutputSpec

    def __init__(self, **inputs):
        self._results = {}
        super(FramewiseDisplacement, self).__init__(**inputs)

    def _list_outputs(self):
        return self._results

    def _run_interface(self, runtime):
        out_file = fd_jenkinson(self.inputs.in_file,
                                self.inputs.rmax)
        self._results['out_file'] = out_file

        fddata = np.loadtxt(out_file)
        num_fd = np.float((fddata > self.inputs.threshold).sum())
        self._results['fd_stats'] = {
            'mean_fd': fddata.mean(),
            'num_fd': num_fd,
            'perc_fd': num_fd * 100 / (len(fddata) + 1)
        }
        return runtime
<|MERGE_RESOLUTION|>--- conflicted
+++ resolved
@@ -8,11 +8,7 @@
 # @Date:   2016-01-05 11:29:40
 # @Email:  code@oscaresteban.es
 # @Last modified by:   oesteban
-<<<<<<< HEAD
-# @Last Modified time: 2016-04-13 13:58:00
-=======
-# @Last Modified time: 2016-04-13 12:23:29
->>>>>>> 5021d7be
+# @Last Modified time: 2016-04-13 14:29:28
 """ Nipype interfaces to quality control measures """
 
 import numpy as np
