#!/usr/bin/env python
# -*- coding: utf-8 -*-
# emacs: -*- mode: python; py-indent-offset: 4; indent-tabs-mode: nil -*-
# vi: set ft=python sts=4 ts=4 sw=4 et:
#
# @Author: oesteban
# @Date:   2016-01-05 11:24:05
# @Email:  code@oscaresteban.es
# @Last modified by:   oesteban
<<<<<<< HEAD
# @Last Modified time: 2016-08-05 09:16:29
=======
# @Last Modified time: 2016-08-05 10:31:34
>>>>>>> 35d39945
""" A QC workflow for anatomical MRI """
import os
import os.path as op
from nipype.pipeline import engine as pe
from nipype.interfaces import io as nio
from nipype.interfaces import utility as niu
from nipype.interfaces import fsl
from nipype.interfaces import ants
from nipype.interfaces.afni import preprocess as afp

from niworkflows.anat.skullstrip import afni_wf as skullstrip_wf
from niworkflows.common import reorient as mri_reorient_wf

from mriqc.workflows.utils import fwhm_dict
from mriqc.interfaces.qc import StructuralQC
from mriqc.interfaces.anatomical import ArtifactMask
from mriqc.interfaces.viz import PlotMosaic
from mriqc.utils.misc import bids_getfile, bids_path
from mriqc.data.getters import get_mni_template

def anat_qc_workflow(name='MRIQC_Anat', settings=None):
    """
    One-subject-one-session-one-run pipeline to extract the NR-IQMs from
    anatomical images
    """
    if settings is None:
        settings = {}

    workflow = pe.Workflow(name=name)
    deriv_dir = op.abspath('./derivatives')
    if 'work_dir' in settings.keys():
        deriv_dir = op.abspath(op.join(settings['output_dir'], 'derivatives'))

    if not op.exists(deriv_dir):
        os.makedirs(deriv_dir)
    # Define workflow, inputs and outputs
    inputnode = pe.Node(niu.IdentityInterface(
        fields=['bids_dir', 'subject_id', 'session_id',
                'run_id']), name='inputnode')
    outputnode = pe.Node(niu.IdentityInterface(fields=['out_json']), name='outputnode')


    # 0. Get data
    datasource = pe.Node(niu.Function(
        input_names=['bids_dir', 'data_type', 'subject_id', 'session_id', 'run_id'],
        output_names=['anatomical_scan'], function=bids_getfile), name='datasource')
    datasource.inputs.data_type = 'anat'


    # 1a. Reorient anatomical image
    arw = mri_reorient_wf()
    # 1b. Estimate bias
    n4itk = pe.Node(ants.N4BiasFieldCorrection(dimension=3, save_bias=True), name='Bias')
    # 2. Skull-stripping (afni)
    asw = skullstrip_wf()
    mask = pe.Node(fsl.ApplyMask(), name='MaskAnatomical')
    # 3. Head mask (including nasial-cerebelum mask)
    hmsk = headmsk_wf()
    # 4. Air mask (with and without artifacts)
    amw = airmsk_wf(save_memory=settings.get('save_memory', False),
                    ants_settings=settings.get('ants_settings', None))

    # Brain tissue segmentation
    segment = pe.Node(fsl.FAST(
        img_type=1, segments=True, out_basename='segment'), name='segmentation')

    # AFNI check smoothing
    fwhm = pe.Node(afp.FWHMx(combine=True, detrend=True), name='smoothness')
    # fwhm.inputs.acf = True  # add when AFNI >= 16

    # Compute python-coded measures
    measures = pe.Node(StructuralQC(), 'measures')

    # Plot mosaic
    plot = pe.Node(PlotMosaic(), name='plot_mosaic')
    merg = pe.Node(niu.Merge(3), name='plot_metadata')

    # Connect all nodes
    workflow.connect([
        (inputnode, datasource, [('bids_dir', 'bids_dir'),
                                 ('subject_id', 'subject_id'),
                                 ('session_id', 'session_id'),
                                 ('run_id', 'run_id')]),
        (datasource, arw, [('anatomical_scan', 'inputnode.in_file')]),
        (arw, asw, [('outputnode.out_file', 'inputnode.in_file')]),
        (arw, n4itk, [('outputnode.out_file', 'input_image')]),
        # (asw, n4itk, [('outputnode.out_mask', 'mask_image')]),
        (n4itk, mask, [('output_image', 'in_file')]),
        (asw, mask, [('outputnode.out_mask', 'mask_file')]),
        (mask, segment, [('out_file', 'in_files')]),
        (n4itk, hmsk, [('output_image', 'inputnode.in_file')]),
        (segment, hmsk, [('tissue_class_map', 'inputnode.in_segm')]),
        (n4itk, measures, [('output_image', 'in_noinu')]),
        (arw, measures, [('outputnode.out_file', 'in_file')]),
        (arw, fwhm, [('outputnode.out_file', 'in_file')]),
        (asw, fwhm, [('outputnode.out_mask', 'mask')]),

        (arw, amw, [('outputnode.out_file', 'inputnode.in_file')]),
        (n4itk, amw, [('output_image', 'inputnode.in_noinu')]),
        (asw, amw, [('outputnode.out_mask', 'inputnode.in_mask')]),
        (hmsk, amw, [('outputnode.out_file', 'inputnode.head_mask')]),

        (amw, measures, [('outputnode.out_file', 'air_msk')]),
        (amw, measures, [('outputnode.artifact_msk', 'artifact_msk')]),

        (segment, measures, [('tissue_class_map', 'in_segm'),
                             ('partial_volume_files', 'in_pvms')]),
        (n4itk, measures, [('bias_image', 'in_bias')]),
        (arw, plot, [('outputnode.out_file', 'in_file')]),
        (inputnode, plot, [('subject_id', 'subject')]),
        (inputnode, merg, [('session_id', 'in1'),
                           ('run_id', 'in2')]),
        (merg, plot, [('out', 'metadata')])
    ])

    if settings.get('mask_mosaic', False):
        workflow.connect(asw, 'outputnode.out_file', plot, 'in_mask')

    # Save mosaic to well-formed path
    mvplot = pe.Node(niu.Rename(
        format_string='anatomical_%(subject_id)s_%(session_id)s_%(run_id)s',
        keep_ext=True), name='rename_plot')
    dsplot = pe.Node(nio.DataSink(
        base_directory=settings['work_dir'], parameterization=False), name='ds_plot')
    workflow.connect([
        (inputnode, mvplot, [('subject_id', 'subject_id'),
                             ('session_id', 'session_id'),
                             ('run_id', 'run_id')]),
        (plot, mvplot, [('out_file', 'in_file')]),
        (mvplot, dsplot, [('out_file', '@mosaic')])
    ])

    # Save background-noise fitting plot
    mvbgplot = pe.Node(niu.Rename(
        format_string='anatomical_bgplot_%(subject_id)s_%(session_id)s_%(run_id)s',
        keep_ext=True), name='rename_bgplot')
    dsbgplot = pe.Node(nio.DataSink(
        base_directory=settings['work_dir'], parameterization=False), name='ds_bgplot')
    workflow.connect([
        (inputnode, mvbgplot, [('subject_id', 'subject_id'),
                               ('session_id', 'session_id'),
                               ('run_id', 'run_id')]),
        (measures, mvbgplot, [('out_noisefit', 'in_file')]),
        (mvbgplot, dsbgplot, [('out_file', '@bg_fitting')])
    ])

    # Format name
    out_name = pe.Node(niu.Function(
        input_names=['subid', 'sesid', 'runid', 'prefix', 'out_path'], output_names=['out_file'],
        function=bids_path), name='FormatName')
    out_name.inputs.out_path = deriv_dir
    out_name.inputs.prefix = 'anat'

    # Save to JSON file
    jfs_if = nio.JSONFileSink()
    setattr(jfs_if, '_always_run', settings.get('force_run', False))
    datasink = pe.Node(jfs_if, name='datasink')
    datasink.inputs.qc_type = 'anat'

    workflow.connect([
        (inputnode, out_name, [('subject_id', 'subid'),
                               ('session_id', 'sesid'),
                               ('run_id', 'runid')]),
        (inputnode, datasink, [('subject_id', 'subject_id'),
                               ('session_id', 'session_id'),
                               ('run_id', 'run_id')]),
        (plot, datasink, [('out_file', 'mosaic_file')]),
        (fwhm, datasink, [(('fwhm', fwhm_dict), 'fwhm')]),
        (measures, datasink, [('summary', 'summary'),
                              ('spacing', 'spacing'),
                              ('size', 'size'),
                              ('icvs', 'icvs'),
                              ('rpve', 'rpve'),
                              ('inu', 'inu'),
                              ('snr', 'snr'),
                              ('cnr', 'cnr'),
                              ('fber', 'fber'),
                              ('efc', 'efc'),
                              ('qi1', 'qi1'),
                              ('qi2', 'qi2'),
                              ('cjv', 'cjv')]),
        (out_name, datasink, [('out_file', 'out_file')]),
        (datasink, outputnode, [('out_file', 'out_file')])
    ])
    return workflow


def headmsk_wf(name='HeadMaskWorkflow'):
    """Computes a head mask as in [Mortamet2009]_."""

    has_dipy = False
    try:
        from dipy.denoise import nlmeans
        from nipype.interfaces.dipy import Denoise
        has_dipy = True
    except ImportError:
        pass

    workflow = pe.Workflow(name=name)
    inputnode = pe.Node(niu.IdentityInterface(fields=['in_file', 'in_segm']),
                        name='inputnode')
    outputnode = pe.Node(niu.IdentityInterface(fields=['out_file']), name='outputnode')

    if not has_dipy:
        # Alternative for when dipy is not installed
        bet = pe.Node(fsl.BET(surfaces=True), name='fsl_bet')
        workflow.connect([
            (inputnode, bet, [('in_file', 'in_file')]),
            (bet, outputnode, [('outskin_mask_file', 'out_file')])
        ])
        return workflow

    getwm = pe.Node(niu.Function(
        input_names=['in_file'], output_names=['out_file'], function=_get_wm), name='GetWM')
    denoise = pe.Node(Denoise(), name='Denoise')
    gradient = pe.Node(niu.Function(
        input_names=['in_file'], output_names=['out_file'], function=image_gradient), name='Grad')
    thresh = pe.Node(niu.Function(
        input_names=['in_file'], output_names=['out_file'], function=gradient_threshold),
                     name='GradientThreshold')

    workflow.connect([
        (inputnode, getwm, [('in_segm', 'in_file')]),
        (inputnode, denoise, [('in_file', 'in_file')]),
        (getwm, denoise, [('out_file', 'noise_mask')]),
        (denoise, gradient, [('out_file', 'in_file')]),
        (gradient, thresh, [('out_file', 'in_file')]),
        (thresh, outputnode, [('out_file', 'out_file')])
    ])

    return workflow


def airmsk_wf(name='AirMaskWorkflow', save_memory=False, ants_settings=None):
    """Implements the Step 1 of [Mortamet2009]_."""
    import pkg_resources as pkgr
    workflow = pe.Workflow(name=name)

    inputnode = pe.Node(niu.IdentityInterface(
        fields=['in_file', 'in_noinu', 'in_mask', 'head_mask']), name='inputnode')
    outputnode = pe.Node(niu.IdentityInterface(fields=['out_file', 'artifact_msk']),
                         name='outputnode')

    antsparms = pe.Node(nio.JSONFileGrabber(), name='ants_settings')
    antsparms.inputs.in_file = (
        ants_settings if ants_settings is not None else pkgr.resource_filename(
            'mriqc', 'data/ants_settings.json'))

    def _invt_flags(transforms):
        return [True] * len(transforms)

    # Spatial normalization, using ANTs
    norm = pe.Node(ants.Registration(dimension=3), name='normalize')

    if save_memory:
        norm.inputs.fixed_image = op.join(get_mni_template(), 'MNI152_T1_2mm.nii.gz')
        norm.inputs.fixed_image_mask = op.join(get_mni_template(),
                                               'MNI152_T1_2mm_brain_mask.nii.gz')
    else:
        norm.inputs.fixed_image = op.join(get_mni_template(), 'MNI152_T1_1mm.nii.gz')
        norm.inputs.fixed_image_mask = op.join(get_mni_template(),
                                               'MNI152_T1_1mm_brain_mask.nii.gz')

    invt = pe.Node(ants.ApplyTransforms(
        dimension=3, default_value=1, interpolation='NearestNeighbor'), name='invert_xfm')
    invt.inputs.input_image = op.join(get_mni_template(), 'MNI152_T1_1mm_brain_bottom.nii.gz')

    # Combine and invert mask
    combine = pe.Node(niu.Function(
        input_names=['head_mask', 'artifact_msk'], output_names=['out_file'],
        function=combine_masks), name='combine_masks')

    qi1 = pe.Node(ArtifactMask(), name='ArtifactMask')

    workflow.connect([
        (inputnode, qi1, [('in_file', 'in_file')]),
        (inputnode, norm, [('in_noinu', 'moving_image'),
                           ('in_mask', 'moving_image_mask')]),
        (norm, invt, [('reverse_transforms', 'transforms'),
                      ('reverse_invert_flags', 'invert_transform_flags')]),
        (inputnode, invt, [('in_mask', 'reference_image')]),
        (inputnode, combine, [('head_mask', 'head_mask')]),
        (invt, combine, [('output_image', 'artifact_msk')]),
        (combine, qi1, [('out_file', 'air_msk')]),
        (qi1, outputnode, [('out_air_msk', 'out_file'),
                           ('out_art_msk', 'artifact_msk')])
    ])

    # ANTs inputs connected here for clarity
    workflow.connect([
        (antsparms, norm, [
            ('metric', 'metric'),
            ('metric_weight', 'metric_weight'),
            ('dimension', 'dimension'),
            ('write_composite_transform', 'write_composite_transform'),
            ('radius_or_number_of_bins', 'radius_or_number_of_bins'),
            ('shrink_factors', 'shrink_factors'),
            ('smoothing_sigmas', 'smoothing_sigmas'),
            ('sigma_units', 'sigma_units'),
            ('output_transform_prefix', 'output_transform_prefix'),
            ('transforms', 'transforms'),
            ('transform_parameters', 'transform_parameters'),
            ('initial_moving_transform_com', 'initial_moving_transform_com'),
            ('number_of_iterations', 'number_of_iterations'),
            ('convergence_threshold', 'convergence_threshold'),
            ('convergence_window_size', 'convergence_window_size'),
            ('sampling_strategy', 'sampling_strategy'),
            ('sampling_percentage', 'sampling_percentage'),
            ('output_warped_image', 'output_warped_image'),
            ('use_histogram_matching', 'use_histogram_matching'),
            ('use_estimate_learning_rate_once',
             'use_estimate_learning_rate_once'),
            ('collapse_output_transforms', 'collapse_output_transforms'),
            ('winsorize_lower_quantile', 'winsorize_lower_quantile'),
            ('winsorize_upper_quantile', 'winsorize_upper_quantile'),
        ])
    return workflow

def _get_wm(in_file, wm_val=3, out_file=None):
    import os.path as op
    import numpy as np
    import nibabel as nb
    from scipy.ndimage import gaussian_gradient_magnitude as gradient

    if out_file is None:
        fname, ext = op.splitext(op.basename(in_file))
        if ext == '.gz':
            fname, ext2 = op.splitext(fname)
            ext = ext2 + ext
        out_file = op.abspath('%s_wm%s' % (fname, ext))

    imnii = nb.load(in_file)
    data = imnii.get_data().astype(np.uint8)
    msk = np.zeros_like(data)
    msk[data == wm_val] = 1
    nb.Nifti1Image(msk, imnii.get_affine(), imnii.get_header()).to_filename(out_file)
    return out_file

def combine_masks(head_mask, artifact_msk, out_file=None):
    """Computes an air mask from the head and artifact masks"""
    import os.path as op
    import numpy as np
    import nibabel as nb
    from scipy import ndimage as sim

    if out_file is None:
        fname, ext = op.splitext(op.basename(head_mask))
        if ext == '.gz':
            fname, ext2 = op.splitext(fname)
            ext = ext2 + ext
        out_file = op.abspath('%s_combined%s' % (fname, ext))

    imnii = nb.load(head_mask)
    hmdata = imnii.get_data()

    msk = np.ones_like(hmdata, dtype=np.uint8)
    msk[hmdata == 1] = 0

    adata = nb.load(artifact_msk).get_data()
    msk[adata == 1] = 0
    nb.Nifti1Image(msk, imnii.get_affine(), imnii.get_header()).to_filename(out_file)
    return out_file

def image_gradient(in_file, compute_abs=True, out_file=None):
    """Computes the magnitude gradient of an image using numpy"""
    import os.path as op
    import numpy as np
    import nibabel as nb
    from scipy.ndimage import gaussian_gradient_magnitude as gradient

    if out_file is None:
        fname, ext = op.splitext(op.basename(in_file))
        if ext == '.gz':
            fname, ext2 = op.splitext(fname)
            ext = ext2 + ext
        out_file = op.abspath('%s_grad%s' % (fname, ext))

    imnii = nb.load(in_file)
    data = imnii.get_data().astype(np.float32)  # pylint: disable=no-member
    range_max = np.percentile(data.reshape(-1), 90.)
    data *= (100/range_max)
    sigma = 1e-4 * data[data > 0].std(ddof=1)  # pylint: disable=no-member
    grad = gradient(data, sigma)

    while grad.sum() < 1.e4:
        sigma *= 1.5
        grad = gradient(data, sigma)

    if compute_abs:
        grad = np.abs(grad)

    nb.Nifti1Image(grad, imnii.get_affine(), imnii.get_header()).to_filename(out_file)
    return out_file

def gradient_threshold(in_file, thresh=1.0, out_file=None):
    """ Compute a threshold from the histogram of the magnitude gradient image """
    import os.path as op
    import numpy as np
    import nibabel as nb
    from scipy import ndimage as sim

    thresh *= 1e-2
    if out_file is None:
        fname, ext = op.splitext(op.basename(in_file))
        if ext == '.gz':
            fname, ext2 = op.splitext(fname)
            ext = ext2 + ext
        out_file = op.abspath('%s_gradmask%s' % (fname, ext))


    imnii = nb.load(in_file)
    data = imnii.get_data()
    hist, bin_edges = np.histogram(data[data > 0], bins=128, density=True)  # pylint: disable=no-member

    # Find threshold at 1% frequency
    for i, freq in reversed(list(enumerate(hist))):
        binw = bin_edges[i+1] - bin_edges[i]
        if (freq * binw) >= thresh:
            out_thresh = 0.5 * binw
            break

    mask = np.zeros_like(data, dtype=np.uint8)  # pylint: disable=no-member
    mask[data > out_thresh] = 1
    struc = sim.iterate_structure(sim.generate_binary_structure(3, 2), 2)
    mask = sim.binary_opening(mask, struc).astype(np.uint8)  # pylint: disable=no-member

    # Remove small objects
    label_im, nb_labels = sim.label(mask)
    if nb_labels > 2:
        sizes = sim.sum(mask, label_im, range(nb_labels + 1))
        ordered = list(reversed(sorted(zip(sizes, range(nb_labels + 1)))))
        for _, label in ordered[2:]:
            mask[label_im == label] = 0

    mask = sim.binary_closing(mask, struc).astype(np.uint8)  # pylint: disable=no-member
    mask = sim.binary_fill_holes(mask, struc).astype(np.uint8)  # pylint: disable=no-member

    hdr = imnii.get_header().copy()
    hdr.set_data_dtype(np.uint8)  # pylint: disable=no-member
    nb.Nifti1Image(mask, imnii.get_affine(), hdr).to_filename(out_file)
    return out_file<|MERGE_RESOLUTION|>--- conflicted
+++ resolved
@@ -7,11 +7,7 @@
 # @Date:   2016-01-05 11:24:05
 # @Email:  code@oscaresteban.es
 # @Last modified by:   oesteban
-<<<<<<< HEAD
-# @Last Modified time: 2016-08-05 09:16:29
-=======
-# @Last Modified time: 2016-08-05 10:31:34
->>>>>>> 35d39945
+# @Last Modified time: 2016-08-05 10:39:48
 """ A QC workflow for anatomical MRI """
 import os
 import os.path as op
