--- conflicted
+++ resolved
@@ -7,11 +7,6 @@
 # @Date:   2016-01-05 11:24:05
 # @Email:  code@oscaresteban.es
 # @Last modified by:   oesteban
-<<<<<<< HEAD
-# @Last Modified time: 2016-11-18 11:23:31
-=======
-# @Last Modified time: 2016-11-21 18:54:56
->>>>>>> 2344622d
 """ A QC workflow for anatomical MRI """
 from __future__ import print_function, division, absolute_import, unicode_literals
 from builtins import zip, range
