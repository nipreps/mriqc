#!/usr/bin/env python
# -*- coding: utf-8 -*-
# emacs: -*- mode: python; py-indent-offset: 4; indent-tabs-mode: nil -*-
# vi: set ft=python sts=4 ts=4 sw=4 et:
#
# @Author: oesteban
# @Date:   2016-01-05 11:24:05
# @Email:  code@oscaresteban.es
# @Last modified by:   oesteban
# @Last Modified time: 2016-08-05 09:50:57
""" The core module combines the existing workflows """
from six import string_types
from nipype.pipeline import engine as pe
from nipype.interfaces import utility as niu

from mriqc.workflows.anatomical import anat_qc_workflow
from mriqc.workflows.functional import fmri_qc_workflow
from mriqc.utils.misc import gather_bids_data


def ms_anat(settings=None, subject_id=None, session_id=None, run_id=None):
    """ Multi-subject anatomical workflow wrapper """
    # Run single subject mode if only one subject id is provided
    if subject_id is not None and isinstance(subject_id, string_types):
        subject_id = [subject_id]

    sub_list = gather_bids_data(settings['bids_dir'],
                                subject_inclusion=subject_id,
                                include_types=['anat'])

    if session_id is not None:
        sub_list = [s for s in sub_list if s[1] == session_id]
    if run_id is not None:
        sub_list = [s for s in sub_list if s[2] == run_id]

    if not sub_list:
<<<<<<< HEAD
        raise RuntimeError('No scans found in {}'.format(settings['bids_root']))
=======
        return None
>>>>>>> ddaf5c15

    inputnode = pe.Node(niu.IdentityInterface(fields=['data']),
                        name='inputnode')
    inputnode.iterables = [('data', [list(s) for s in sub_list])]
    anat_qc = anat_qc_workflow(settings=settings)
    anat_qc.inputs.inputnode.bids_dir = settings['bids_dir']

    dsplit = pe.Node(niu.Split(splits=[1, 1, 1], squeeze=True),
                     name='datasplit')
    workflow = pe.Workflow(name='anatMRIQC')
    workflow.connect([
        (inputnode, dsplit, [('data', 'inlist')]),
        (dsplit, anat_qc, [('out1', 'inputnode.subject_id'),
                           ('out2', 'inputnode.session_id'),
                           ('out3', 'inputnode.run_id')])
    ])

    return workflow


def ms_func(settings=None, subject_id=None, session_id=None, run_id=None):
    """ Multi-subject functional workflow wrapper """
    # Run single subject mode if only one subject id is provided
    if subject_id is not None and isinstance(subject_id, string_types):
        subject_id = [subject_id]

    sub_list = gather_bids_data(settings['bids_dir'],
                                subject_inclusion=subject_id,
                                include_types=['func'])

    if session_id is not None:
        sub_list = [s for s in sub_list if s[1] == session_id]
    if run_id is not None:
        sub_list = [s for s in sub_list if s[2] == run_id]

    if not sub_list:
<<<<<<< HEAD
        raise RuntimeError('No scans found in {}'.format(settings['bids_root']))
=======
        return None
>>>>>>> ddaf5c15

    inputnode = pe.Node(niu.IdentityInterface(fields=['data']),
                        name='inputnode')
    inputnode.iterables = [('data', [list(s) for s in sub_list])]
    func_qc = fmri_qc_workflow(settings=settings)
    func_qc.inputs.inputnode.bids_dir = settings['bids_dir']
    func_qc.inputs.inputnode.start_idx = settings.get('start_idx', 0)
    func_qc.inputs.inputnode.stop_idx = settings.get('stop_idx', None)

    dsplit = pe.Node(niu.Split(splits=[1, 1, 1], squeeze=True),
                     name='datasplit')
    workflow = pe.Workflow(name='funcMRIQC')
    workflow.connect([
        (inputnode, dsplit, [('data', 'inlist')]),
        (dsplit, func_qc, [('out1', 'inputnode.subject_id'),
                           ('out2', 'inputnode.session_id'),
                           ('out3', 'inputnode.run_id')])
    ])

    return workflow<|MERGE_RESOLUTION|>--- conflicted
+++ resolved
@@ -34,11 +34,7 @@
         sub_list = [s for s in sub_list if s[2] == run_id]
 
     if not sub_list:
-<<<<<<< HEAD
-        raise RuntimeError('No scans found in {}'.format(settings['bids_root']))
-=======
         return None
->>>>>>> ddaf5c15
 
     inputnode = pe.Node(niu.IdentityInterface(fields=['data']),
                         name='inputnode')
@@ -75,11 +71,7 @@
         sub_list = [s for s in sub_list if s[2] == run_id]
 
     if not sub_list:
-<<<<<<< HEAD
-        raise RuntimeError('No scans found in {}'.format(settings['bids_root']))
-=======
         return None
->>>>>>> ddaf5c15
 
     inputnode = pe.Node(niu.IdentityInterface(fields=['data']),
                         name='inputnode')
