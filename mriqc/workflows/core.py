--- conflicted
+++ resolved
@@ -8,11 +8,7 @@
 # @Email:  code@oscaresteban.es
 """ The core module combines the existing workflows """
 from __future__ import print_function, division, absolute_import, unicode_literals
-<<<<<<< HEAD
-=======
-from .anatomical import anat_qc_workflow
-from .functional import fmri_qc_workflow
->>>>>>> 2ffb44ce
+
 import os
 from .anatomical import anat_qc_workflow
 from .functional import fmri_qc_workflow
