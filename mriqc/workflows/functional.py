#!/usr/bin/env python
# -*- coding: utf-8 -*-
# emacs: -*- mode: python; py-indent-offset: 4; indent-tabs-mode: nil -*-
# vi: set ft=python sts=4 ts=4 sw=4 et:
#
# @Author: oesteban
# @Date:   2016-01-05 16:15:08
# @Email:  code@oscaresteban.es
# @Last modified by:   oesteban
# @Last Modified time: 2016-10-11 09:08:35
""" A QC workflow for fMRI data """
from __future__ import print_function, division, absolute_import, unicode_literals
import os
import os.path as op

from nipype.pipeline import engine as pe
from nipype.algorithms import confounds as nac
from nipype.interfaces import io as nio
from nipype.interfaces import utility as niu
from nipype.interfaces import fsl
from nipype.interfaces import afni

from mriqc.workflows.utils import fmri_getidx, fwhm_dict, fd_jenkinson, thresh_image, slice_wise_fft
from mriqc.interfaces.qc import FunctionalQC
from mriqc.interfaces.functional import Spikes
from mriqc.interfaces.viz import PlotMosaic, PlotFD
from mriqc.utils.misc import bids_getfile, bids_path, check_folder, reorient

def fmri_qc_workflow(name='fMRIQC', settings=None):
    """ The fMRI qc workflow """

    if settings is None:
        settings = {}

    workflow = pe.Workflow(name=name)
    deriv_dir = check_folder(
        op.abspath(op.join(settings['output_dir'], 'derivatives')))

    # Read FD radius, or default it
    fd_radius = settings.get('fd_radius', 50.)

    # Define workflow, inputs and outputs
    inputnode = pe.Node(niu.IdentityInterface(
        fields=['bids_dir', 'subject_id', 'session_id', 'run_id',
                'site_name', 'start_idx', 'stop_idx']), name='inputnode')
    get_idx = pe.Node(niu.Function(
        input_names=['in_file', 'start_idx', 'stop_idx'], function=fmri_getidx,
        output_names=['start_idx', 'stop_idx']), name='get_idx')

    outputnode = pe.Node(niu.IdentityInterface(
        fields=['qc', 'mosaic', 'out_group', 'out_dvars',
                'out_fd']), name='outputnode')

<<<<<<< HEAD
    # 0. Get data, put it in RAS orientation
=======
    # 0. Get data
>>>>>>> cf8aa39b
    datasource = pe.Node(niu.Function(
        input_names=[
            'bids_dir', 'data_type', 'subject_id', 'session_id', 'run_id'],
        output_names=['out_file'], function=bids_getfile), name='datasource')
    datasource.inputs.data_type = 'func'

    to_ras = pe.Node(niu.Function(input_names=['in_file'], output_names=['out_file'],
                     function=reorient), name='EPIReorient')

    # Workflow --------------------------------------------------------

    # 1. HMC: head motion correct
    hmcwf = hmc_mcflirt()

    if settings.get('hmc_afni', False):
<<<<<<< HEAD
        hmcwf = hmc_afni(
            st_correct=settings.get('correct_slice_timing', False))
=======

        hmcwf = hmc_afni(st_correct=settings.get('correct_slice_timing', False),
                         despike=settings.get('despike', False),
                         deoblique=settings.get('deoblique', False))

>>>>>>> cf8aa39b
    hmcwf.inputs.inputnode.fd_radius = fd_radius

    mean = pe.Node(afni.TStat(                   # 2. Compute mean fmri
        options='-mean', outputtype='NIFTI_GZ'), name='mean')
    bmw = fmri_bmsk_workflow(                   # 3. Compute brain mask
        use_bet=settings.get('use_bet', False))

    # EPI to MNI registration
    ema = epi_mni_align()

    # Compute TSNR using nipype implementation
    tsnr = pe.Node(nac.TSNR(), name='compute_tsnr')

    # Compute DVARS
<<<<<<< HEAD
    dvnode = pe.Node(nac.ComputeDVARS(
        remove_zerovariance=True, save_plot=True,
        save_all=True, figdpi=200, figformat='pdf'), name='ComputeDVARS')
    fdnode = pe.Node(nac.FramewiseDisplacement(
        normalize=False, save_plot=False, radius=fd_radius,
        figdpi=200), name='ComputeFD')
=======
    dvnode = pe.Node(nac.ComputeDVARS(remove_zerovariance=True, save_plot=True,
                     save_all=True, figdpi=200, figformat='pdf'), name='ComputeDVARS')
>>>>>>> cf8aa39b

    # AFNI quality measures
    fwhm = pe.Node(afni.FWHMx(combine=True, detrend=True), name='smoothness')
    # fwhm.inputs.acf = True  # add when AFNI >= 16
    outliers = pe.Node(afni.OutlierCount(fraction=True, out_file='ouliers.out'),
                       name='outliers')
    quality = pe.Node(afni.QualityIndex(automask=True), out_file='quality.out',
                      name='quality')

    spmask = pe.Node(niu.Function(
        input_names=['in_file', 'in_mask'], output_names=['out_file', 'out_plot'],
        function=spikes_mask), name='SpikesMask')
    spikes = pe.Node(Spikes(), name='SpikesFinder')
    spikes_bg = pe.Node(Spikes(no_zscore=True, detrend=False), name='SpikesFinderBgMask')
    spikes_fft = pe.Node(niu.Function(
        input_names=['in_file'], output_names=['out_fft', 'out_energy', 'out_spikes'],
        function=slice_wise_fft), name='SpikesFinderFFT')

    bigplot = pe.Node(niu.Function(
        input_names=['in_func', 'in_mask', 'in_segm', 'in_spikes',
                     'in_spikes_bg', 'in_spikes_fft', 'fd', 'dvars'],
        output_names=['out_file'], function=_big_plot), name='BigPlot')

    measures = pe.Node(FunctionalQC(), name='measures')

    # Link images that should be reported
    dsreport = pe.Node(nio.DataSink(
        base_directory=settings['report_dir'], parameterization=True), name='dsreport')
    dsreport.inputs.container = 'func'
    dsreport.inputs.substitutions = [
        ('_data', ''),
        ('fd_power_2012', 'plot_fd'),
        ('tsnr.nii.gz', 'mosaic_TSNR.nii.gz'),
        ('mean.nii.gz', 'mosaic_TSNR_mean.nii.gz'),
        ('stdev.nii.gz', 'mosaic_stdev.nii.gz')
    ]
    dsreport.inputs.regexp_substitutions = [
        ('_u?(sub-[\\w\\d]*)\\.([\\w\\d_]*)(?:\\.([\\w\\d_-]*))+',
         '\\1_ses-\\2_\\3'),
        ('sub-[^/.]*_fmriplot', 'plot_fmri'),
        ('sub-[^/.]*_mask', 'mask'),
        ('sub-[^/.]*_mcf_tstat', 'mosaic_epi_mean'),
<<<<<<< HEAD
        ('sub-[^/.]*_spmask', 'plot_spikes_mask'),
=======
        ('sub-[^/.]*_volreg_tstat', 'mosaic_epi_mean')
>>>>>>> cf8aa39b
    ]

    workflow.connect([
        (inputnode, datasource, [('bids_dir', 'bids_dir'),
                                 ('subject_id', 'subject_id'),
                                 ('session_id', 'session_id'),
                                 ('run_id', 'run_id')]),
        (inputnode, get_idx, [('start_idx', 'start_idx'),
                              ('stop_idx', 'stop_idx')]),
        (datasource, get_idx, [('out_file', 'in_file')]),
        (datasource, to_ras, [('out_file', 'in_file')]),
        (to_ras, hmcwf, [('out_file', 'inputnode.in_file')]),
        (datasource, spikes, [('out_file', 'in_file')]),
        (datasource, spikes_fft, [('out_file', 'in_file')]),
        (datasource, spikes_bg, [('out_file', 'in_file')]),
        (to_ras, bigplot, [('out_file', 'in_func')]),
        (get_idx, hmcwf, [('start_idx', 'inputnode.start_idx'),
                          ('stop_idx', 'inputnode.stop_idx')]),
        (hmcwf, bmw, [('outputnode.out_file', 'inputnode.in_file')]),
        (hmcwf, mean, [('outputnode.out_file', 'in_file')]),
        (hmcwf, tsnr, [('outputnode.out_file', 'in_file')]),
<<<<<<< HEAD
        (hmcwf, fdnode, [('outputnode.out_movpar', 'in_plots')]),
        (hmcwf, spmask, [('outputnode.out_file', 'in_file')]),
=======
>>>>>>> cf8aa39b
        (mean, fwhm, [('out_file', 'in_file')]),
        (bmw, fwhm, [('outputnode.out_file', 'mask')]),
        (bmw, spikes, [('outputnode.out_file', 'in_mask')]),
        (mean, ema, [('out_file', 'inputnode.epi_mean')]),
        (bmw, ema, [('outputnode.out_file', 'inputnode.epi_mask')]),
        (hmcwf, outliers, [('outputnode.out_file', 'in_file')]),
        (bmw, outliers, [('outputnode.out_file', 'mask')]),
        (hmcwf, quality, [('outputnode.out_file', 'in_file')]),
        (hmcwf, dvnode, [('outputnode.out_file', 'in_file')]),
        (bmw, dvnode, [('outputnode.out_file', 'in_mask')]),
        (bmw, bigplot, [('outputnode.out_file', 'in_mask')]),
        (mean, measures, [('out_file', 'in_epi')]),
        (hmcwf, measures, [('outputnode.out_file', 'in_hmc')]),
        (bmw, measures, [('outputnode.out_file', 'in_mask')]),
        (tsnr, measures, [('tsnr_file', 'in_tsnr')]),
        (dvnode, measures, [('out_all', 'in_dvars')]),
<<<<<<< HEAD
        (fdnode, measures, [('out_file', 'in_fd')]),
        (fdnode, outputnode, [('out_file', 'out_fd')]),
        (fdnode, bigplot, [('out_file', 'fd')]),
        (dvnode, outputnode, [('out_all', 'out_dvars')]),
        (dvnode, bigplot, [('out_std', 'dvars')]),
        (ema, bigplot, [('outputnode.epi_parc', 'in_segm')]),
        (spikes, bigplot, [('out_tsz', 'in_spikes')]),
        (spikes_bg, bigplot, [('out_tsz', 'in_spikes_bg')]),
        (spikes_fft, bigplot, [('out_spikes', 'in_spikes_fft')]),
        (hmcwf, outputnode, [('outputnode.out_movpar', 'out_movpar')]),
=======
        (hmcwf, measures, [('outputnode.out_fd', 'in_fd')]),
        (hmcwf, outputnode, [('outputnode.out_fd', 'out_fd')]),
        (dvnode, outputnode, [('out_all', 'out_dvars')]),
>>>>>>> cf8aa39b
        (mean, dsreport, [('out_file', '@meanepi')]),
        (spmask, spikes_bg, [('out_file', 'in_mask')]),
        (tsnr, dsreport, [('tsnr_file', '@tsnr'),
                          ('stddev_file', '@tsnr_std')]),
        (bmw, dsreport, [('outputnode.out_file', '@mask')]),
<<<<<<< HEAD
        (bigplot, dsreport, [('out_file', '@fmriplot')]),
=======
        (hmcwf, dsreport, [('outputnode.out_figure', '@fdplot')]),
        (dvnode, dsreport, [('fig_std', '@dvars')]),
>>>>>>> cf8aa39b
    ])

    # Format name
    out_name = pe.Node(niu.Function(
        input_names=['subid', 'sesid', 'runid', 'prefix', 'out_path'], output_names=['out_file'],
        function=bids_path), name='FormatName')
    out_name.inputs.out_path = deriv_dir
    out_name.inputs.prefix = 'func'

    # Save to JSON file
    datasink = pe.Node(nio.JSONFileSink(), name='datasink')
    datasink.inputs.qc_type = 'func'

    workflow.connect([
        (inputnode, out_name, [('subject_id', 'subid'),
                               ('session_id', 'sesid'),
                               ('run_id', 'runid')]),
        (inputnode, datasink, [('subject_id', 'subject_id'),
                               ('session_id', 'session_id'),
                               ('run_id', 'run_id')]),
        (fwhm, datasink, [(('fwhm', fwhm_dict), 'fwhm')]),
        (outliers, datasink, [(('out_file', _parse_tout), 'outlier')]),
        (quality, datasink, [(('out_file', _parse_tqual), 'quality')]),
        (measures, datasink, [('summary', 'summary'),
                              ('spacing', 'spacing'),
                              ('size', 'size'),
                              ('fber', 'fber'),
                              ('efc', 'efc'),
                              ('snr', 'snr'),
                              ('gsr', 'gsr'),
                              ('m_tsnr', 'm_tsnr'),
                              ('fd', 'fd'),
                              ('dvars', 'dvars'),
                              ('gcor', 'gcor')]),
        (out_name, datasink, [('out_file', 'out_file')]),
        (datasink, outputnode, [('out_file', 'out_file')])
    ])

    return workflow


def fmri_bmsk_workflow(name='fMRIBrainMask', use_bet=False):
    """Comute brain mask of an fmri dataset"""

    workflow = pe.Workflow(name=name)
    inputnode = pe.Node(niu.IdentityInterface(fields=['in_file']),
                        name='inputnode')
    outputnode = pe.Node(niu.IdentityInterface(fields=['out_file']),
                         name='outputnode')

    if not use_bet:
        afni_msk = pe.Node(afni.Automask(
            outputtype='NIFTI_GZ'), name='afni_msk')

        # Connect brain mask extraction
        workflow.connect([
            (inputnode, afni_msk, [('in_file', 'in_file')]),
            (afni_msk, outputnode, [('out_file', 'out_file')])
        ])

    else:
        from nipype.interfaces.fsl import BET, ErodeImage
        bet_msk = pe.Node(BET(mask=True, functional=True), name='bet_msk')
        erode = pe.Node(ErodeImage(kernel_shape='box', kernel_size=1.0),
                        name='erode')

        # Connect brain mask extraction
        workflow.connect([
            (inputnode, bet_msk, [('in_file', 'in_file')]),
            (bet_msk, erode, [('mask_file', 'in_file')]),
            (erode, outputnode, [('out_file', 'out_file')])
        ])

    return workflow


def hmc_mcflirt(name='fMRI_HMC_mcflirt'):
    """
    An :abbr:`HMC (head motion correction)` for functional scans
    using FSL MCFLIRT
    """

    workflow = pe.Workflow(name=name)

    inputnode = pe.Node(niu.IdentityInterface(
        fields=['in_file', 'fd_radius', 'start_idx', 'stop_idx']), name='inputnode')

    outputnode = pe.Node(niu.IdentityInterface(
        fields=['out_file', 'out_fd', 'out_figure']), name='outputnode')

    fdnode = pe.Node(nac.FramewiseDisplacement(normalize=True, save_plot=True,
                                               figdpi=200), name='ComputeFD')

    mcflirt = pe.Node(fsl.MCFLIRT(save_plots=True, save_rms=True, save_mats=True),
                      name="MCFLIRT")

    workflow.connect([
        (inputnode, mcflirt, [('in_file', 'in_file')]),
        (inputnode, fdnode, [('fd_radius', 'radius')]),
        (mcflirt, fdnode, [('par_file', 'in_plots')]),
        (mcflirt, outputnode, [('out_file', 'out_file')]),
        (fdnode, outputnode, [('out_file', 'out_fd'),
                              ('out_figure', 'out_figure')]),
    ])

    return workflow

<<<<<<< HEAD
def hmc_afni(name='fMRI_HMC_afni', st_correct=False):
=======

def hmc_afni(name='fMRI_HMC_afni', st_correct=False, despike=False, deoblique=False):
>>>>>>> cf8aa39b
    """A head motion correction (HMC) workflow for functional scans"""

    workflow = pe.Workflow(name=name)

    inputnode = pe.Node(niu.IdentityInterface(
        fields=['in_file', 'fd_radius', 'start_idx', 'stop_idx']), name='inputnode')

    outputnode = pe.Node(niu.IdentityInterface(
        fields=['out_file', 'out_fd', 'out_figure']), name='outputnode')

    drop_trs = pe.Node(afni.Calc(expr='a', outputtype='NIFTI_GZ'),
                       name='drop_trs')
<<<<<<< HEAD
    deoblique = pe.Node(afni.Refit(deoblique=True), name='deoblique')
    reorient = pe.Node(afni.Resample(
        orientation='RPI', outputtype='NIFTI_GZ'), name='reorient')
=======

    reorient = pe.Node(afni.Resample(
        orientation='RPI', outputtype='NIFTI_GZ'), name='reorient')

>>>>>>> cf8aa39b
    get_mean_RPI = pe.Node(afni.TStat(
        options='-mean', outputtype='NIFTI_GZ'), name='get_mean_RPI')

    # calculate hmc parameters
    hmc = pe.Node(
        afni.Volreg(args='-Fourier -twopass', zpad=4, outputtype='NIFTI_GZ'),
        name='motion_correct')

    get_mean_motion = get_mean_RPI.clone('get_mean_motion')
    hmc_A = hmc.clone('motion_correct_A')
    hmc_A.inputs.md1d_file = 'max_displacement.1D'

    # Compute the frame-wise displacement
    calc_fd = pe.Node(niu.Function(
        function=fd_jenkinson, input_names=['in_file', 'rmax'],
        output_names=['out_fd']), name='calc_fd')

    # Plot the frame-wise displacement
    plot_fd = pe.Node(PlotFD(), name='plot_fd')

    workflow.connect([
        (inputnode, drop_trs, [('in_file', 'in_file_a'),
                               ('start_idx', 'start_idx'),
                               ('stop_idx', 'stop_idx')]),
        (inputnode, calc_fd, [('fd_radius', 'rmax')]),
        (reorient, get_mean_RPI, [('out_file', 'in_file')]),
        (reorient, hmc, [('out_file', 'in_file')]),
        (get_mean_RPI, hmc, [('out_file', 'basefile')]),
        (hmc, get_mean_motion, [('out_file', 'in_file')]),
        (reorient, hmc_A, [('out_file', 'in_file')]),
        (get_mean_motion, hmc_A, [('out_file', 'basefile')]),
        (hmc_A, outputnode, [('out_file', 'out_file')]),
        (hmc_A, calc_fd, [('oned_matrix_save', 'in_file')]),
        (inputnode, plot_fd, [('fd_radius', 'fd_radius')]),
        (calc_fd, plot_fd, [('out_fd', 'in_file')]),
        (calc_fd, outputnode, [('out_fd', 'out_fd')]),
        (plot_fd, outputnode, [('out_file', 'out_figure')])
    ])

<<<<<<< HEAD
    if st_correct:
        st_corr = pe.Node(afni.TShift(outputtype='NIFTI_GZ'), name='TimeShifts')
=======
    # Slice timing correction, despiking, and deoblique

    st_corr = pe.Node(afni.TShift(outputtype='NIFTI_GZ'), name='TimeShifts')

    deoblique_node = pe.Node(afni.Refit(deoblique=True), name='deoblique')

    despike_node = pe.Node(afni.Despike(outputtype='NIFTI_GZ'), name='despike')

    if st_correct and despike and deoblique:

        workflow.connect([
            (drop_trs, st_corr, [('out_file', 'in_file')]),
            (st_corr, despike_node, [('out_file', 'in_file')]),
            (despike_node, deoblique_node, [('out_file', 'in_file')]),
            (deoblique_node, reorient, [('out_file', 'in_file')])
        ])

    elif st_correct and despike:

>>>>>>> cf8aa39b
        workflow.connect([
            (drop_trs, st_corr, [('out_file', 'in_file')]),
            (st_corr, despike_node, [('out_file', 'in_file')]),
            (despike_node, reorient, [('out_file', 'in_file')]),
        ])

    elif st_correct and deoblique:

        workflow.connect([
            (drop_trs, st_corr, [('out_file', 'in_file')]),
            (st_corr, deoblique_node, [('out_file', 'in_file')]),
            (deoblique_node, reorient, [('out_file', 'in_file')])
        ])

    elif st_correct:

        workflow.connect([
            (drop_trs, st_corr, [('out_file', 'in_file')]),
            (st_corr, reorient, [('out_file', 'in_file')])
        ])

    elif despike and deoblique:

        workflow.connect([
            (drop_trs, despike_node, [('out_file', 'in_file')]),
            (despike_node, deoblique_node, [('out_file', 'in_file')]),
            (deoblique_node, reorient, [('out_file', 'in_file')])
        ])

    elif despike:

        workflow.connect([
            (drop_trs, despike_node, [('out_file', 'in_file')]),
            (despike_node, reorient, [('out_file', 'in_file')]),
        ])

    elif deoblique:

        workflow.connect([
            (drop_trs, deoblique_node, [('out_file', 'in_file')]),
            (deoblique_node, reorient, [('out_file', 'in_file')])
        ])

    else:

        workflow.connect([
            (drop_trs, reorient, [('out_file', 'in_file')]),
        ])

    return workflow


<<<<<<< HEAD
def epi_mni_align(name='SpatialNormalization'):
    """
    Uses FSL FLIRT with the BBR cost function to find the transform that
    maps the EPI space into the MNI152-nonlinear-symmetric atlas.

    The input epi_mean is the averaged and brain-masked EPI timeseries

    Returns the EPI mean resampled in MNI space (for checking out registration) and
    the associated "lobe" parcellation in EPI space.

    """
    from niworkflows.data import get_mni_icbm152_nlin_sym_09c_las as get_template
    mni_template = get_template()

    workflow = pe.Workflow(name=name)
    inputnode = pe.Node(niu.IdentityInterface(fields=['epi_mean', 'epi_mask']),
                        name='inputnode')
    outputnode = pe.Node(niu.IdentityInterface(fields=['epi_mni', 'epi_parc']),
                         name='outputnode')

    # Mask PD template image
    brainmask = pe.Node(fsl.ApplyMask(
        in_file=op.join(
            mni_template, 'mni_icbm152_pd_tal_nlin_sym_09c.nii.gz'),
        mask_file=op.join(mni_template, 'mni_icbm152_t1_tal_nlin_sym_09c_mask.nii.gz')),
        name='MNIApplyMask')

    epimask = pe.Node(fsl.ApplyMask(), name='EPIApplyMask')

    # Extract wm mask from segmentation
    wm_mask = pe.Node(niu.Function(input_names=['in_file'], output_names=['out_file'],
                                   function=thresh_image), name='WM_mask')
    wm_mask.inputs.in_file = op.join(
        mni_template, 'mni_icbm152_wm_tal_nlin_sym_09c.nii.gz')

    flt_bbr_init = pe.Node(fsl.FLIRT(dof=12, out_matrix_file='init.mat'),
                           name='Flirt_BBR_init')
    flt_bbr = pe.Node(fsl.FLIRT(dof=12, cost_func='bbr'), name='Flirt_BBR')
    flt_bbr.inputs.schedule = op.join(os.getenv('FSLDIR'),
                                      'etc/flirtsch/bbr.sch')

    # make equivalent warp fields
    invt_bbr = pe.Node(fsl.ConvertXFM(invert_xfm=True), name='Flirt_BBR_Inv')
    # Warp segmentation into EPI space
    segm_xfm = pe.Node(fsl.ApplyXfm(
        in_file=op.join(mni_template, 'atlasgrey.nii.gz'),
        interp='nearestneighbour'), name='ResampleSegmentation')

    workflow.connect([
        (inputnode, epimask, [('epi_mean', 'in_file'),
                              ('epi_mask', 'mask_file')]),
        (epimask, flt_bbr_init, [('out_file', 'in_file')]),
        (epimask, flt_bbr, [('out_file', 'in_file')]),
        (brainmask, flt_bbr_init, [('out_file', 'reference')]),
        (brainmask, flt_bbr, [('out_file', 'reference')]),
        (wm_mask, flt_bbr, [('out_file', 'wm_seg')]),
        (flt_bbr_init, flt_bbr, [('out_matrix_file', 'in_matrix_file')]),
        (flt_bbr, invt_bbr, [('out_matrix_file', 'in_file')]),
        (invt_bbr, segm_xfm, [('out_file', 'in_matrix_file')]),
        (inputnode, segm_xfm, [('epi_mean', 'reference')]),
        (segm_xfm, outputnode, [('out_file', 'epi_parc')]),
        (flt_bbr, outputnode, [('out_file', 'epi_mni')]),

    ])
    return workflow


def spikes_mask(in_file, in_mask=None, out_file=None):
    import os.path as op
    import nibabel as nb
    import numpy as np
    from nilearn.image import mean_img
    from nilearn.plotting import plot_roi
    from scipy import ndimage as nd

    if out_file is None:
        fname, ext = op.splitext(op.basename(in_file))
        if ext == '.gz':
            fname, ext2 = op.splitext(fname)
            ext = ext2 + ext
        out_file = op.abspath('{}_spmask{}'.format(fname, ext))
        out_plot = op.abspath('{}_spmask.pdf'.format(fname))

    in_4d_nii = nb.load(in_file)
    orientation = nb.aff2axcodes(in_4d_nii.affine)

    if in_mask:
        mask_data = nb.load(in_mask).get_data()
        a = np.where(mask_data != 0)
        bbox = np.max(a[0]) - np.min(a[0]), np.max(a[1]) - \
            np.min(a[1]), np.max(a[2]) - np.min(a[2])
        longest_axis = np.argmax(bbox)

        # Input here is a binarized and intersected mask data from previous section
        dil_mask = nd.binary_dilation(
            mask_data, iterations=int(mask_data.shape[longest_axis]/9))

        rep = list(mask_data.shape)
        rep[longest_axis] = -1
        new_mask_2d = dil_mask.max(axis=longest_axis).reshape(rep)

        rep = [1, 1, 1]
        rep[longest_axis] = mask_data.shape[longest_axis]
        new_mask_3d = np.logical_not(np.tile(new_mask_2d, rep))
    else:
        new_mask_3d = np.zeros(in_4d_nii.shape[:3]) == 1

    if orientation[0] in ['L', 'R']:
        new_mask_3d[0:2, :, :] = True
        new_mask_3d[-3:-1, :, :] = True
    else:
        new_mask_3d[:, 0:2, :] = True
        new_mask_3d[:, -3:-1, :] = True

    mask_nii = nb.Nifti1Image(new_mask_3d.astype(np.uint8), in_4d_nii.get_affine(),
                              in_4d_nii.get_header())
    mask_nii.to_filename(out_file)

    plot_roi(mask_nii, mean_img(in_4d_nii), output_file=out_plot)
    return out_file, out_plot


=======
>>>>>>> cf8aa39b
def _mean(inlist):
    import numpy as np
    return np.mean(inlist)


def _parse_tqual(in_file):
    import numpy as np
    with open(in_file, 'r') as fin:
        lines = fin.readlines()
        # remove general information
        lines = [l for l in lines if l[:2] != "++"]
        # remove general information and warnings
        return np.mean([float(l.strip()) for l in lines])
    raise RuntimeError('AFNI 3dTqual was not parsed correctly')


def _parse_tout(in_file):
    import numpy as np
    data = np.loadtxt(in_file)  # pylint: disable=no-member
    return data.mean()


def _big_plot(in_func, in_mask, in_segm, in_spikes, in_spikes_bg,
              in_spikes_fft, fd, dvars, out_file=None):
    import os.path as op
    import numpy as np
    from mriqc.viz.fmriplots import fMRIPlot
    if out_file is None:
        fname, ext = op.splitext(op.basename(in_func))
        if ext == '.gz':
            fname, _ = op.splitext(fname)
        out_file = op.abspath('{}_fmriplot.pdf'.format(fname))

    myplot = fMRIPlot(in_func, in_mask, in_segm)
    # myplot.add_spikes(np.loadtxt(in_spikes), title='Axial slice homogeneity (brain mask)')
    myplot.add_spikes(np.loadtxt(in_spikes_bg),
                      zscored=False)
    # myplot.add_spikes(np.loadtxt(in_spikes_fft),
    #                   zscored=False, title='Spikes')
    myplot.add_confounds([np.nan] + np.loadtxt(fd).tolist(), {'name': 'FD', 'units': 'mm'})
    myplot.add_confounds([np.nan] + np.loadtxt(dvars).tolist(),
                         {'name': 'DVARS', 'units': None, 'normalize': False})
    myplot.plot()
    myplot.fig.savefig(out_file, dpi=300, bbox_inches='tight')
    myplot.fig.clf()
    return out_file<|MERGE_RESOLUTION|>--- conflicted
+++ resolved
@@ -51,11 +51,7 @@
         fields=['qc', 'mosaic', 'out_group', 'out_dvars',
                 'out_fd']), name='outputnode')
 
-<<<<<<< HEAD
     # 0. Get data, put it in RAS orientation
-=======
-    # 0. Get data
->>>>>>> cf8aa39b
     datasource = pe.Node(niu.Function(
         input_names=[
             'bids_dir', 'data_type', 'subject_id', 'session_id', 'run_id'],
@@ -71,16 +67,10 @@
     hmcwf = hmc_mcflirt()
 
     if settings.get('hmc_afni', False):
-<<<<<<< HEAD
-        hmcwf = hmc_afni(
-            st_correct=settings.get('correct_slice_timing', False))
-=======
-
         hmcwf = hmc_afni(st_correct=settings.get('correct_slice_timing', False),
                          despike=settings.get('despike', False),
                          deoblique=settings.get('deoblique', False))
 
->>>>>>> cf8aa39b
     hmcwf.inputs.inputnode.fd_radius = fd_radius
 
     mean = pe.Node(afni.TStat(                   # 2. Compute mean fmri
@@ -95,17 +85,8 @@
     tsnr = pe.Node(nac.TSNR(), name='compute_tsnr')
 
     # Compute DVARS
-<<<<<<< HEAD
-    dvnode = pe.Node(nac.ComputeDVARS(
-        remove_zerovariance=True, save_plot=True,
-        save_all=True, figdpi=200, figformat='pdf'), name='ComputeDVARS')
-    fdnode = pe.Node(nac.FramewiseDisplacement(
-        normalize=False, save_plot=False, radius=fd_radius,
-        figdpi=200), name='ComputeFD')
-=======
-    dvnode = pe.Node(nac.ComputeDVARS(remove_zerovariance=True, save_plot=True,
-                     save_all=True, figdpi=200, figformat='pdf'), name='ComputeDVARS')
->>>>>>> cf8aa39b
+    dvnode = pe.Node(nac.ComputeDVARS(remove_zerovariance=True, save_plot=False,
+                     save_all=True), name='ComputeDVARS')
 
     # AFNI quality measures
     fwhm = pe.Node(afni.FWHMx(combine=True, detrend=True), name='smoothness')
@@ -137,7 +118,6 @@
     dsreport.inputs.container = 'func'
     dsreport.inputs.substitutions = [
         ('_data', ''),
-        ('fd_power_2012', 'plot_fd'),
         ('tsnr.nii.gz', 'mosaic_TSNR.nii.gz'),
         ('mean.nii.gz', 'mosaic_TSNR_mean.nii.gz'),
         ('stdev.nii.gz', 'mosaic_stdev.nii.gz')
@@ -148,11 +128,8 @@
         ('sub-[^/.]*_fmriplot', 'plot_fmri'),
         ('sub-[^/.]*_mask', 'mask'),
         ('sub-[^/.]*_mcf_tstat', 'mosaic_epi_mean'),
-<<<<<<< HEAD
         ('sub-[^/.]*_spmask', 'plot_spikes_mask'),
-=======
         ('sub-[^/.]*_volreg_tstat', 'mosaic_epi_mean')
->>>>>>> cf8aa39b
     ]
 
     workflow.connect([
@@ -168,60 +145,44 @@
         (datasource, spikes, [('out_file', 'in_file')]),
         (datasource, spikes_fft, [('out_file', 'in_file')]),
         (datasource, spikes_bg, [('out_file', 'in_file')]),
-        (to_ras, bigplot, [('out_file', 'in_func')]),
+        (to_ras, dvnode, [('out_file', 'in_file')]),
         (get_idx, hmcwf, [('start_idx', 'inputnode.start_idx'),
                           ('stop_idx', 'inputnode.stop_idx')]),
         (hmcwf, bmw, [('outputnode.out_file', 'inputnode.in_file')]),
         (hmcwf, mean, [('outputnode.out_file', 'in_file')]),
         (hmcwf, tsnr, [('outputnode.out_file', 'in_file')]),
-<<<<<<< HEAD
-        (hmcwf, fdnode, [('outputnode.out_movpar', 'in_plots')]),
         (hmcwf, spmask, [('outputnode.out_file', 'in_file')]),
-=======
->>>>>>> cf8aa39b
         (mean, fwhm, [('out_file', 'in_file')]),
         (bmw, fwhm, [('outputnode.out_file', 'mask')]),
         (bmw, spikes, [('outputnode.out_file', 'in_mask')]),
+        (spmask, spikes_bg, [('out_file', 'in_mask')]),
         (mean, ema, [('out_file', 'inputnode.epi_mean')]),
         (bmw, ema, [('outputnode.out_file', 'inputnode.epi_mask')]),
         (hmcwf, outliers, [('outputnode.out_file', 'in_file')]),
         (bmw, outliers, [('outputnode.out_file', 'mask')]),
         (hmcwf, quality, [('outputnode.out_file', 'in_file')]),
-        (hmcwf, dvnode, [('outputnode.out_file', 'in_file')]),
         (bmw, dvnode, [('outputnode.out_file', 'in_mask')]),
-        (bmw, bigplot, [('outputnode.out_file', 'in_mask')]),
         (mean, measures, [('out_file', 'in_epi')]),
         (hmcwf, measures, [('outputnode.out_file', 'in_hmc')]),
         (bmw, measures, [('outputnode.out_file', 'in_mask')]),
         (tsnr, measures, [('tsnr_file', 'in_tsnr')]),
         (dvnode, measures, [('out_all', 'in_dvars')]),
-<<<<<<< HEAD
-        (fdnode, measures, [('out_file', 'in_fd')]),
-        (fdnode, outputnode, [('out_file', 'out_fd')]),
-        (fdnode, bigplot, [('out_file', 'fd')]),
-        (dvnode, outputnode, [('out_all', 'out_dvars')]),
+        (hmcwf, measures, [('outputnode.out_fd', 'in_fd')]),
+        (to_ras, bigplot, [('out_file', 'in_func')]),
+        (bmw, bigplot, [('outputnode.out_file', 'in_mask')]),
+        (hmcwf, bigplot, [('outputnode.out_fd', 'fd')]),
         (dvnode, bigplot, [('out_std', 'dvars')]),
         (ema, bigplot, [('outputnode.epi_parc', 'in_segm')]),
         (spikes, bigplot, [('out_tsz', 'in_spikes')]),
         (spikes_bg, bigplot, [('out_tsz', 'in_spikes_bg')]),
         (spikes_fft, bigplot, [('out_spikes', 'in_spikes_fft')]),
-        (hmcwf, outputnode, [('outputnode.out_movpar', 'out_movpar')]),
-=======
-        (hmcwf, measures, [('outputnode.out_fd', 'in_fd')]),
-        (hmcwf, outputnode, [('outputnode.out_fd', 'out_fd')]),
-        (dvnode, outputnode, [('out_all', 'out_dvars')]),
->>>>>>> cf8aa39b
         (mean, dsreport, [('out_file', '@meanepi')]),
-        (spmask, spikes_bg, [('out_file', 'in_mask')]),
         (tsnr, dsreport, [('tsnr_file', '@tsnr'),
                           ('stddev_file', '@tsnr_std')]),
         (bmw, dsreport, [('outputnode.out_file', '@mask')]),
-<<<<<<< HEAD
         (bigplot, dsreport, [('out_file', '@fmriplot')]),
-=======
-        (hmcwf, dsreport, [('outputnode.out_figure', '@fdplot')]),
-        (dvnode, dsreport, [('fig_std', '@dvars')]),
->>>>>>> cf8aa39b
+        (hmcwf, outputnode, [('outputnode.out_fd', 'out_fd')]),
+        (dvnode, outputnode, [('out_all', 'out_dvars')]),
     ])
 
     # Format name
@@ -310,31 +271,24 @@
         fields=['in_file', 'fd_radius', 'start_idx', 'stop_idx']), name='inputnode')
 
     outputnode = pe.Node(niu.IdentityInterface(
-        fields=['out_file', 'out_fd', 'out_figure']), name='outputnode')
-
-    fdnode = pe.Node(nac.FramewiseDisplacement(normalize=True, save_plot=True,
-                                               figdpi=200), name='ComputeFD')
+        fields=['out_file', 'out_fd']), name='outputnode')
 
     mcflirt = pe.Node(fsl.MCFLIRT(save_plots=True, save_rms=True, save_mats=True),
                       name="MCFLIRT")
+    fdnode = pe.Node(nac.FramewiseDisplacement(normalize=False), name='ComputeFD')
 
     workflow.connect([
         (inputnode, mcflirt, [('in_file', 'in_file')]),
         (inputnode, fdnode, [('fd_radius', 'radius')]),
         (mcflirt, fdnode, [('par_file', 'in_plots')]),
         (mcflirt, outputnode, [('out_file', 'out_file')]),
-        (fdnode, outputnode, [('out_file', 'out_fd'),
-                              ('out_figure', 'out_figure')]),
+        (fdnode, outputnode, [('out_file', 'out_fd')]),
     ])
 
     return workflow
 
-<<<<<<< HEAD
-def hmc_afni(name='fMRI_HMC_afni', st_correct=False):
-=======
 
 def hmc_afni(name='fMRI_HMC_afni', st_correct=False, despike=False, deoblique=False):
->>>>>>> cf8aa39b
     """A head motion correction (HMC) workflow for functional scans"""
 
     workflow = pe.Workflow(name=name)
@@ -343,20 +297,14 @@
         fields=['in_file', 'fd_radius', 'start_idx', 'stop_idx']), name='inputnode')
 
     outputnode = pe.Node(niu.IdentityInterface(
-        fields=['out_file', 'out_fd', 'out_figure']), name='outputnode')
+        fields=['out_file', 'out_fd']), name='outputnode')
 
     drop_trs = pe.Node(afni.Calc(expr='a', outputtype='NIFTI_GZ'),
                        name='drop_trs')
-<<<<<<< HEAD
-    deoblique = pe.Node(afni.Refit(deoblique=True), name='deoblique')
+
     reorient = pe.Node(afni.Resample(
         orientation='RPI', outputtype='NIFTI_GZ'), name='reorient')
-=======
-
-    reorient = pe.Node(afni.Resample(
-        orientation='RPI', outputtype='NIFTI_GZ'), name='reorient')
-
->>>>>>> cf8aa39b
+
     get_mean_RPI = pe.Node(afni.TStat(
         options='-mean', outputtype='NIFTI_GZ'), name='get_mean_RPI')
 
@@ -373,9 +321,6 @@
     calc_fd = pe.Node(niu.Function(
         function=fd_jenkinson, input_names=['in_file', 'rmax'],
         output_names=['out_fd']), name='calc_fd')
-
-    # Plot the frame-wise displacement
-    plot_fd = pe.Node(PlotFD(), name='plot_fd')
 
     workflow.connect([
         (inputnode, drop_trs, [('in_file', 'in_file_a'),
@@ -390,16 +335,9 @@
         (get_mean_motion, hmc_A, [('out_file', 'basefile')]),
         (hmc_A, outputnode, [('out_file', 'out_file')]),
         (hmc_A, calc_fd, [('oned_matrix_save', 'in_file')]),
-        (inputnode, plot_fd, [('fd_radius', 'fd_radius')]),
-        (calc_fd, plot_fd, [('out_fd', 'in_file')]),
         (calc_fd, outputnode, [('out_fd', 'out_fd')]),
-        (plot_fd, outputnode, [('out_file', 'out_figure')])
     ])
 
-<<<<<<< HEAD
-    if st_correct:
-        st_corr = pe.Node(afni.TShift(outputtype='NIFTI_GZ'), name='TimeShifts')
-=======
     # Slice timing correction, despiking, and deoblique
 
     st_corr = pe.Node(afni.TShift(outputtype='NIFTI_GZ'), name='TimeShifts')
@@ -419,7 +357,6 @@
 
     elif st_correct and despike:
 
->>>>>>> cf8aa39b
         workflow.connect([
             (drop_trs, st_corr, [('out_file', 'in_file')]),
             (st_corr, despike_node, [('out_file', 'in_file')]),
@@ -471,8 +408,6 @@
 
     return workflow
 
-
-<<<<<<< HEAD
 def epi_mni_align(name='SpatialNormalization'):
     """
     Uses FSL FLIRT with the BBR cost function to find the transform that
@@ -484,7 +419,7 @@
     the associated "lobe" parcellation in EPI space.
 
     """
-    from niworkflows.data import get_mni_icbm152_nlin_sym_09c_las as get_template
+    from niworkflows.data import get_mni_icbm152_nlin_asym_09c as get_template
     mni_template = get_template()
 
     workflow = pe.Workflow(name=name)
@@ -495,9 +430,8 @@
 
     # Mask PD template image
     brainmask = pe.Node(fsl.ApplyMask(
-        in_file=op.join(
-            mni_template, 'mni_icbm152_pd_tal_nlin_sym_09c.nii.gz'),
-        mask_file=op.join(mni_template, 'mni_icbm152_t1_tal_nlin_sym_09c_mask.nii.gz')),
+        in_file=op.join(mni_template, '1mm_PD.nii.gz'),
+        mask_file=op.join(mni_template, '1mm_brainmask.nii.gz')),
         name='MNIApplyMask')
 
     epimask = pe.Node(fsl.ApplyMask(), name='EPIApplyMask')
@@ -505,10 +439,9 @@
     # Extract wm mask from segmentation
     wm_mask = pe.Node(niu.Function(input_names=['in_file'], output_names=['out_file'],
                                    function=thresh_image), name='WM_mask')
-    wm_mask.inputs.in_file = op.join(
-        mni_template, 'mni_icbm152_wm_tal_nlin_sym_09c.nii.gz')
-
-    flt_bbr_init = pe.Node(fsl.FLIRT(dof=12, out_matrix_file='init.mat'),
+    wm_mask.inputs.in_file = op.join(mni_template, '1mm_tpm_wm.nii.gz')
+
+    flt_bbr_init = pe.Node(fsl.FLIRT(dof=6, out_matrix_file='init.mat'),
                            name='Flirt_BBR_init')
     flt_bbr = pe.Node(fsl.FLIRT(dof=12, cost_func='bbr'), name='Flirt_BBR')
     flt_bbr.inputs.schedule = op.join(os.getenv('FSLDIR'),
@@ -518,7 +451,7 @@
     invt_bbr = pe.Node(fsl.ConvertXFM(invert_xfm=True), name='Flirt_BBR_Inv')
     # Warp segmentation into EPI space
     segm_xfm = pe.Node(fsl.ApplyXfm(
-        in_file=op.join(mni_template, 'atlasgrey.nii.gz'),
+        in_file=op.join(mni_template, '1mm_parc.nii.gz'),
         interp='nearestneighbour'), name='ResampleSegmentation')
 
     workflow.connect([
@@ -595,8 +528,6 @@
     return out_file, out_plot
 
 
-=======
->>>>>>> cf8aa39b
 def _mean(inlist):
     import numpy as np
     return np.mean(inlist)
