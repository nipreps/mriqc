--- conflicted
+++ resolved
@@ -6,13 +6,8 @@
 # @Author: oesteban
 # @Date:   2016-01-05 16:15:08
 # @Email:  code@oscaresteban.es
-<<<<<<< HEAD
-# @Last modified by:   jvarada
-# @Last Modified time: 2016-09-14 11:12:48
-=======
 # @Last modified by:   oesteban
 # @Last Modified time: 2016-08-19 10:38:05
->>>>>>> a3e6e846
 """ A QC workflow for fMRI data """
 from __future__ import print_function
 from __future__ import division
@@ -151,15 +146,6 @@
         workflow.connect(bmw, 'outputnode.out_file', plot_mean, 'in_mask')
         workflow.connect(bmw, 'outputnode.out_file', plot_tsnr, 'in_mask')
 
-    # Save the TSNR results (tsnr, mean, stdev)
-    tsnr_results = pe.Node(nio.DataSink(parameterization=False), name='tsnr_results')
-
-    workflow.connect([
-        (tsnr, tsnr_results, [('tsnr_file', '@tsnr')]),
-        (tsnr, tsnr_results, [('mean_file', '@mean')]),
-        (tsnr, tsnr_results, [('stddev_file', '@stddev')]),
-    ])
-
     # Save mean mosaic to well-formed path
     mvmean = pe.Node(niu.Rename(
         format_string='meanepi_%(subject_id)s_%(session_id)s_%(run_id)s',
