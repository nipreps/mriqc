--- conflicted
+++ resolved
@@ -205,14 +205,10 @@
     from mriqc.reports import individual_html
 
     verbose = settings.get('verbose_reports', False)
-    pages = 3
+    pages = 4
     extra_pages = 0
     if verbose:
-<<<<<<< HEAD
         extra_pages = 4
-=======
-        extra_pages = 3
->>>>>>> f53a7e93
 
     workflow = pe.Workflow(name=name)
     inputnode = pe.Node(niu.IdentityInterface(fields=[
@@ -293,12 +289,7 @@
         (mosaic_mean, mplots, [('out_file', 'in1')]),
         (mosaic_stddev, mplots, [('out_file', 'in2')]),
         (bigplot, mplots, [('out_file', 'in3')]),
-<<<<<<< HEAD
-        # (mosaic_spikes, mplots, [('out_file', 'in4')]),
-=======
-        (inputnode, mplots, [('mni_report', 'in4')]),
-        (mosaic_spikes, mplots, [('out_file', 'in5')]),
->>>>>>> f53a7e93
+        (mosaic_spikes, mplots, [('out_file', 'in4')]),
         (mplots, rnode, [('out', 'in_plots')]),
         (rnode, dsplots, [('out_file', '@html_report')]),
     ])
