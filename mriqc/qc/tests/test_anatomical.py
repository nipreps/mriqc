#!/usr/bin/env python
# -*- coding: utf-8 -*-
# emacs: -*- mode: python; py-indent-offset: 4; indent-tabs-mode: nil -*-
# vi: set ft=python sts=4 ts=4 sw=4 et:
#
# @Author: oesteban
# @Date:   2016-01-05 11:29:40
# @Email:  code@oscaresteban.es
# @Last modified by:   oesteban
# @Last Modified time: 2016-11-15 09:44:02
"""
Anatomical tests
"""
from __future__ import division, print_function, absolute_import, unicode_literals
import os.path as op
from tempfile import mkdtemp
from shutil import rmtree
import numpy as np
import pytest
from scipy.stats import rice
from builtins import object
# from numpy.testing import allclose
<<<<<<< HEAD
from ..anatomical import snr, snr_dietrich, cjv, art_qi2
=======
from ..anatomical import art_qi2
>>>>>>> c8b9e75d


class GroundTruth(object):

    def get_data(self, sigma, noise='normal'):
        """Generates noisy 3d data"""
        size = (50, 50, 50)
        test_data = np.ones(size)
        wmdata = np.zeros(size)
        bgdata = np.zeros(size)
        bgdata[:, :25, :] = 1
        wmdata[bgdata == 0] = 1

        bg_mean = 0
        wm_mean = 600
        test_data[bgdata > 0] = bg_mean
        test_data[wmdata > 0] = wm_mean

        if noise == 'rice':
            test_data += rice.rvs(0.77, scale=sigma*wm_mean, size=test_data.shape)
        elif noise == 'rayleigh':
            test_data += np.random.rayleigh(scale=sigma*wm_mean, size=test_data.shape)
        else:
            test_data += np.random.normal(0., scale=sigma*wm_mean, size=test_data.shape)

        return test_data, wmdata, bgdata


@pytest.fixture
def gtruth():
    return GroundTruth()


# @pytest.mark.parametrize("sigma", [0.01, 0.03, 0.05, 0.08, 0.12, 0.15, 0.20])
# def test_cjv(sigma, rtol=0.1):
#     size = (50, 50)
#     test_data = np.ones(size)
#     wmdata = np.zeros(size)
#     gmdata = np.zeros(size)
#     gmdata[:, :25] = 1
#     wmdata[gmdata == 0] = 1

#     gm_mean = 200
#     wm_mean = 600
#     test_data[gmdata > 0] = gm_mean
#     test_data[wmdata > 0] = wm_mean

#     test_data[wmdata > .5] += np.random.normal(0.0, scale=sigma*wm_mean, size=test_data[wmdata > .5].shape)
#     test_data[gmdata > .5] += np.random.normal(0.0, scale=sigma*gm_mean, size=test_data[gmdata > .5].shape)

#     exp_cjv = sigma * (wm_mean + gm_mean) / (wm_mean - gm_mean)

#     assert np.isclose(cjv(test_data, wmmask=wmdata, gmmask=gmdata), exp_cjv, rtol=rtol)


# @pytest.mark.parametrize("sigma", [0.02, 0.03, 0.05, 0.08, 0.12, 0.15, 0.2, 0.4, 0.5])
# @pytest.mark.parametrize("noise", ['normal', 'rice'])
# def test_snr(gtruth, sigma, noise):
#     data, wmdata, _ = gtruth.get_data(sigma, noise)
#     assert abs(snr(data, wmdata) - (1/sigma)) < 20


# @pytest.mark.parametrize("sigma", [0.02, 0.03, 0.05, 0.08, 0.12, 0.15, 0.2, 0.4, 0.5])
# @pytest.mark.parametrize("noise", ['rice', 'rayleigh'])
# def test_snr_dietrich(gtruth, sigma, noise):
#     data, wmdata, bgdata = gtruth.get_data(sigma, noise)
#     assert abs(snr_dietrich(data, wmdata, bgdata) - (1/sigma)) < 10


@pytest.mark.parametrize("sigma", [0.02, 0.03, 0.05, 0.08, 0.12, 0.15, 0.2, 0.4, 0.5])
def test_qi2(gtruth, sigma):
    tmpdir = mkdtemp()
    data, _, bgdata = gtruth.get_data(sigma, rice)
    value, _ = art_qi2(data, bgdata, out_file=op.join(tmpdir, 'qi2.txt'))
    rmtree(tmpdir)
    assert value > .0 and value < 0.004<|MERGE_RESOLUTION|>--- conflicted
+++ resolved
@@ -20,11 +20,7 @@
 from scipy.stats import rice
 from builtins import object
 # from numpy.testing import allclose
-<<<<<<< HEAD
-from ..anatomical import snr, snr_dietrich, cjv, art_qi2
-=======
 from ..anatomical import art_qi2
->>>>>>> c8b9e75d
 
 
 class GroundTruth(object):
