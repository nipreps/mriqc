--- conflicted
+++ resolved
@@ -20,7 +20,6 @@
     - mkdir -p $SCRATCH && sudo setfacl -d -m group:ubuntu:rwx $SCRATCH && sudo setfacl -m group:ubuntu:rwx $SCRATCH
     - if [[ ! -d ~/data/${TEST_DATA_NAME} ]]; then wget --retry-connrefused --waitretry=5 --read-timeout=20 --timeout=15 -t 0 -q -O ${TEST_DATA_NAME}.tar.gz "${TEST_DATA_URL}" && tar xzf ${TEST_DATA_NAME}.tar.gz -C ~/data/; fi
     - if [[ -e ~/docker/image.tar ]]; then docker load -i ~/docker/image.tar; fi
-<<<<<<< HEAD
     - docker images
   override:
     - e=1 && for i in {1..5}; do docker build --rm=false -f docker/base.Dockerfile -t poldracklab/mriqc:base . && e=0 && break || sleep 15; done && [ "$e" -eq "0" ] :
@@ -30,28 +29,15 @@
     - e=1 && for i in {1..5}; do docker build --rm=false -t poldracklab/mriqc:latest-py27 --build-arg BUILD_DATE=`date -u +"%Y-%m-%dT%H:%M:%SZ"` --build-arg VCS_REF=`git rev-parse --short HEAD` --build-arg VERSION=$CIRCLE_TAG-py27 --build-arg PY_VER_MAJOR=2 --build-arg PY_VER_MINOR=7 . && e=0 && break || sleep 15; done && [ "$e" -eq "0" ] :
         timeout: 2600
     - docker save ubuntu:xenial-20161213 poldracklab/mriqc:base poldracklab/mriqc:latest poldracklab/mriqc:latest-py27 > ~/docker/image.tar
-=======
-    - sed -i -E "s/(__version__ = )'[A-Za-z0-9.-]+'/\1'$CIRCLE_TAG'/" mriqc/info.py
-    - e=1 && for i in {1..5}; do docker build --rm=false -t poldracklab/mriqc:latest --build-arg BUILD_DATE=`date -u +"%Y-%m-%dT%H:%M:%SZ"` --build-arg VCS_REF=`git rev-parse --short HEAD` --build-arg VERSION="${CIRCLE_TAG:-99.99.99}" . && e=0 && break || sleep 15; done && [ "$e" -eq "0" ]
-    - docker save poldracklab/mriqc:latest > ~/docker/image.tar
->>>>>>> 89f7e06e
 
 test:
   override:
     # Test mriqcp
-<<<<<<< HEAD
-    - docker run -i -v /etc/localtime:/etc/localtime:ro -v ${CIRCLE_TEST_REPORTS}:/scratch -w /root/src/mriqc --entrypoint="/usr/bin/run_tests" poldracklab/mriqc:latest-py27 :
+    - docker run -i -v /etc/localtime:/etc/localtime:ro -v ${CIRCLE_TEST_REPORTS}:/scratch --entrypoint="py.test" poldracklab/mriqc:latest-py27 --ignore=src/ --junitxml=/scratch/tests.xml /root/src/mriqc :
         timeout: 2600
-    - docker run -i -v /etc/localtime:/etc/localtime:ro -v ~/data:/data:ro -v $SCRATCH:/scratch -w /scratch poldracklab/mriqc:latest /data/${TEST_DATA_NAME} out/ participant --testing --verbose-reports :
+    - docker run -i -v /etc/localtime:/etc/localtime:ro -v ~/data:/data:ro -v $SCRATCH:/scratch -w /scratch poldracklab/mriqc:latest /data/${TEST_DATA_NAME} out/ participant --testing --verbose-reports --profile --n_proc 2 --ants-nthreads 2 --ica :
         timeout: 3200
     - docker run -i -v /etc/localtime:/etc/localtime:ro -v ~/data:/data:ro -v $SCRATCH:/scratch -w /scratch poldracklab/mriqc:latest-py27 /data/${TEST_DATA_NAME} out/ group -m bold
-=======
-    - docker run -i -v /etc/localtime:/etc/localtime:ro -v ${CIRCLE_TEST_REPORTS}:/scratch --entrypoint="py.test"  poldracklab/mriqc:latest --ignore=src/ --junitxml=/scratch/tests.xml /root/src/mriqc :
-        timeout: 2600
-    - docker run -i -v /etc/localtime:/etc/localtime:ro -v ~/data:/data:ro -v $SCRATCH:/scratch -w /scratch poldracklab/mriqc:latest /data/${TEST_DATA_NAME} out/ participant --testing --verbose-reports --profile --n_proc 2 --ants-nthreads 1 --ica :
-        timeout: 3200
-    - docker run -i -v /etc/localtime:/etc/localtime:ro -v ~/data:/data:ro -v $SCRATCH:/scratch -w /scratch poldracklab/mriqc:latest /data/${TEST_DATA_NAME} out/ group -m bold
->>>>>>> 89f7e06e
     - docker run -i -v /etc/localtime:/etc/localtime:ro -v ~/data:/data:ro -v $SCRATCH:/scratch -w /scratch poldracklab/mriqc:latest /data/${TEST_DATA_NAME} out/ group -m T1w
     - cd $SCRATCH && find out/ | sort > $SCRATCH/outputs.txt && diff $HOME/$CIRCLE_PROJECT_REPONAME/tests/circle_outputs.txt $SCRATCH/outputs.txt
     - docker run -i -v /etc/localtime:/etc/localtime:ro -v $SCRATCH:/scratch -w /scratch --entrypoint="dfcheck" poldracklab/mriqc:latest -i /scratch/out/T1w.csv -r /root/src/mriqc/mriqc/data/testdata/T1w.csv
@@ -68,31 +54,14 @@
   production:
     tag: /.*/
     commands:
-<<<<<<< HEAD
+      # Deploy to docker hub      
+      - if [[ -n "$DOCKER_PASS" ]]; then docker login -e $DOCKER_EMAIL -u $DOCKER_USER -p $DOCKER_PASS && docker push poldracklab/mriqc:latest poldracklab/mriqc:latest-py27; fi :
+          timeout: 21600
+      - if [[ -n "$DOCKER_PASS" ]]; then docker login -e $DOCKER_EMAIL -u $DOCKER_USER -p $DOCKER_PASS && docker tag poldracklab/mriqc:latest poldracklab/mriqc:$CIRCLE_TAG && docker push poldracklab/mriqc:$CIRCLE_TAG; fi :
+          timeout: 21600
+      - if [[ -n "$DOCKER_PASS" ]]; then docker login -e $DOCKER_EMAIL -u $DOCKER_USER -p $DOCKER_PASS && docker tag polracklab/mriqc:latest-py27 poldracklab/mriqc:$CIRCLE_TAG-py27 && docker push poldracklab/mriqc:$CIRCLE_TAG-py27; fi :
+          timeout: 21600
       # Deploy to pypi
       - sed -i -E "s/(__version__ = )'[A-Za-z0-9.-]+'/\1'$CIRCLE_TAG'/" mriqc/__about__.py
       - printf "[distutils]\nindex-servers =\n    pypi\n\n[pypi]\nusername:$PYPI_USER\npassword:$PYPI_PASS\n" > ~/.pypirc
-      - python setup.py sdist upload -r pypi
-
-      # Deploy to docker hub      
-      - if [[ -n "$DOCKER_PASS" ]]; then docker login -e $DOCKER_EMAIL -u $DOCKER_USER -p $DOCKER_PASS && docker push poldracklab/mriqc:latest poldracklab/mriqc:latest-py27; fi :
-          timeout: 21600
-      - if [[ -n "$DOCKER_PASS" ]]; then docker login -e $DOCKER_EMAIL -u $DOCKER_USER -p $DOCKER_PASS && docker tag polracklab/mriqc:latest poldracklab/mriqc:$CIRCLE_TAG && docker push poldracklab/mriqc:$CIRCLE_TAG; fi :
-          timeout: 21600
-      - if [[ -n "$DOCKER_PASS" ]]; then docker login -e $DOCKER_EMAIL -u $DOCKER_USER -p $DOCKER_PASS && docker tag polracklab/mriqc:latest-py27 poldracklab/mriqc:$CIRCLE_TAG-py27 && docker push poldracklab/mriqc:$CIRCLE_TAG-py27; fi :
-          timeout: 21600
-
-
-# deployment:
-#   codecov:
-#     branch: /.*/
-#     commands:
-#       - bash <(curl -s https://codecov.io/bash)
-=======
-      - if [[ -n "$DOCKER_PASS" ]]; then docker login -e $DOCKER_EMAIL -u $DOCKER_USER -p $DOCKER_PASS && docker push poldracklab/mriqc:latest; fi :
-          timeout: 21600
-      - if [[ -n "$DOCKER_PASS" ]]; then docker login -e $DOCKER_EMAIL -u $DOCKER_USER -p $DOCKER_PASS && docker tag poldracklab/mriqc poldracklab/mriqc:$CIRCLE_TAG && docker push poldracklab/mriqc:$CIRCLE_TAG; fi :
-          timeout: 21600
-      - printf "[distutils]\nindex-servers =\n    pypi\n\n[pypi]\nusername:$PYPI_USER\npassword:$PYPI_PASS\n" > ~/.pypirc
-      - python setup.py sdist upload -r pypi
->>>>>>> 89f7e06e
+      - python setup.py sdist upload -r pypi