--- conflicted
+++ resolved
@@ -19,15 +19,10 @@
 test:
   override:
     # Test mriqcp
-<<<<<<< HEAD
     # - docker run -i -v ~/scratch:/scratch -w /scratch oesteban/mriqc -i data/ds003_sub-01/ -o outputs/ss-all/out -w outputs/ss-all/work
-    - docker run -i -v ~/scratch:/scratch -w /scratch oesteban/mriqc -i data/ds003_downsampled -o outputs/ms-func/out -w outputs/ms-func/work --skip-anatomical  --use-plugin plugin.yml
-    - docker run -i -v ~/scratch:/scratch -w /scratch oesteban/mriqc -i data/ds003_downsampled -o outputs/ms-anat/out -w outputs/ms-anat/work --skip-functional
-=======
-    - source $HOME/.profile; mriqc -i ~/examples/ds003_sub-01/ -o ~/outdir/single-subject -w ~/workdir/single-subject
-    - source $HOME/.profile; mriqc -i ~/examples/ds003_downsampled/ -o ~/outdir/multiple-subject-func -w ~/workdir/multiple-subject-func --skip-anatomical
-    - source $HOME/.profile; mriqc -i ~/examples/ds003_downsampled/ -o ~/outdir/multiple-subject-anat -w ~/workdir/multiple-subject-anat --skip-functional --save-memory --use-plugin ~/examples/plugin.yml
->>>>>>> 9e7cf7ff
+    - docker run -i -v ~/scratch:/scratch -w /scratch oesteban/mriqc -i data/ds003_downsampled -o outputs/ms-func/out -w outputs/ms-func/work --skip-anatomical
+    - docker run -i -v ~/scratch:/scratch -w /scratch oesteban/mriqc -i data/ds003_downsampled -o outputs/ms-anat/out -w outputs/ms-anat/work --skip-functional --use-plugin plugin.yml --save_memory
+
 general:
   artifacts:
     #- "~/scratch/outputs/ss-all/out"
