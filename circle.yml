machine:
  pre:
    - sudo curl -L -o /usr/bin/docker 'https://s3-external-1.amazonaws.com/circle-downloads/docker-1.9.1-circleci'
    - sudo chmod 0755 /usr/bin/docker
  environment:
    SCRATCH: "$HOME/scratch"
    DOCKER_IMAGE: "poldracklab/mriqc"
    DOCKER_TAG: "latest"
    TEST_DATA_NAME: "circle-tests"
    TEST_DATA_URL: "https://files.osf.io/v1/resources/fvuh8/providers/osfstorage/589241339ad5a101fad8c474"
  services:
    - docker

dependencies:
  cache_directories:
    - "~/docker"
    - "~/data"

  pre:
    # Download test data
    - mkdir -p ~/data/ ~/docker
    # Create scratch folder and force group permissions
    - mkdir -p $SCRATCH && sudo setfacl -d -m group:ubuntu:rwx $SCRATCH && sudo setfacl -m group:ubuntu:rwx $SCRATCH
    - if [[ ! -d ~/data/${TEST_DATA_NAME} ]]; then wget --retry-connrefused --waitretry=5 --read-timeout=20 --timeout=15 -t 0 -q -O ${TEST_DATA_NAME}.tar.gz "${TEST_DATA_URL}" && tar xzf ${TEST_DATA_NAME}.tar.gz -C ~/data/; fi
    - if [ "$CIRCLE_TAG" != "" ]; then sed -i -E "s/(__version__ = )'[A-Za-z0-9.-]+'/\1'$CIRCLE_TAG'/" mriqc/info.py ; fi
    - docker load --input $HOME/docker/cache.tar || true
  override:
    - ? |
        e=1
        for i in {1..5}; do
<<<<<<< HEAD
            docker build --rm=false -t poldracklab/mriqc:latest --build-arg BUILD_DATE=`date -u +"%Y-%m-%dT%H:%M:%SZ"` --build-arg VCS_REF=`git rev-parse --short HEAD` --build-arg VERSION="${CIRCLE_TAG:-99.99.99}" . && e=0 && break || sleep 15
        done && [ "$e" -eq "0" ]
      :
        timeout: 3200
    - docker save -o $HOME/docker/cache.tar ubuntu:xenial-20161213 poldracklab/mriqc:latest :
        timeout: 3200
test:
  override:
    - bash .circleci/participant.sh :
        parallel: true
        timeout: 3200
        environment:
          GIT_COMMIT_MSG: $( git log --format=oneline -n 1 $CIRCLE_SHA1 )
    - bash .circleci/group.sh :
        parallel: true
        environment:
          GIT_COMMIT_MSG: $( git log --format=oneline -n 1 $CIRCLE_SHA1 )
    - bash .circleci/check_outputs.sh :
        parallel: true
        timeout: 3200
=======
            docker build --rm=false -t ${DOCKER_IMAGE}:${DOCKER_TAG} --build-arg BUILD_DATE=`date -u +"%Y-%m-%dT%H:%M:%SZ"` --build-arg VCS_REF=`git rev-parse --short HEAD` --build-arg VERSION="${CIRCLE_TAG:-99.99.99}" . && e=0 && break || sleep 15
        done && [ "$e" -eq "0" ]
      :
        timeout: 3200
    - docker save -o $HOME/docker/cache.tar ubuntu:xenial-20161213 ${DOCKER_IMAGE}:${DOCKER_TAG} :
        timeout: 3200
test:
  override:
    - ? |
        if [ "$(grep -qiP 'build[ _]?only' <<< "$GIT_COMMIT_MSG"; echo $? )" == "1" ]; then
            docker run -i -v /etc/localtime:/etc/localtime:ro -v ${CIRCLE_TEST_REPORTS}:/scratch --entrypoint="py.test"  ${DOCKER_IMAGE}:${DOCKER_TAG} --ignore=src/ --junitxml=/scratch/tests.xml /root/src/mriqc;
        fi
      :
        timeout: 2600
        environment:
          GIT_COMMIT_MSG: $( git log --format=oneline -n 1 $CIRCLE_SHA1 )
    - if [ "$(grep -qiP 'build[ _]?only' <<< "$GIT_COMMIT_MSG"; echo $? )" == "1" ]; then docker run -i -v /etc/localtime:/etc/localtime:ro -v ~/data:/data:ro -v $SCRATCH:/scratch -w /scratch ${DOCKER_IMAGE}:${DOCKER_TAG} /data/${TEST_DATA_NAME} out/ participant --testing --verbose-reports --profile --n_procs 2 --ants-nthreads 1 --ica; fi :
        timeout: 3200
        environment:
          GIT_COMMIT_MSG: $( git log --format=oneline -n 1 $CIRCLE_SHA1 )
    - if [ "$(grep -qiP 'build[ _]?only' <<< "$GIT_COMMIT_MSG"; echo $? )" == "1" ]; then docker run -i -v /etc/localtime:/etc/localtime:ro -v ~/data:/data:ro -v $SCRATCH:/scratch -w /scratch ${DOCKER_IMAGE}:${DOCKER_TAG} /data/${TEST_DATA_NAME} out/ group -m bold; fi :
        environment:
          GIT_COMMIT_MSG: $( git log --format=oneline -n 1 $CIRCLE_SHA1 )
    - if [ "$(grep -qiP 'build[ _]?only' <<< "$GIT_COMMIT_MSG"; echo $? )" == "1" ]; then docker run -i -v /etc/localtime:/etc/localtime:ro -v ~/data:/data:ro -v $SCRATCH:/scratch -w /scratch ${DOCKER_IMAGE}:${DOCKER_TAG} /data/${TEST_DATA_NAME} out/ group -m T1w; fi :
        environment:
          GIT_COMMIT_MSG: $( git log --format=oneline -n 1 $CIRCLE_SHA1 )
    - if [ "$(grep -qiP 'build[ _]?only' <<< "$GIT_COMMIT_MSG"; echo $? )" == "1" ]; then cd $SCRATCH && find out/ | sort > $SCRATCH/outputs.txt && diff $HOME/$CIRCLE_PROJECT_REPONAME/tests/circle_outputs.txt $SCRATCH/outputs.txt; fi :
        environment:
          GIT_COMMIT_MSG: $( git log --format=oneline -n 1 $CIRCLE_SHA1 )
    - if [ "$(grep -qiP 'build[ _]?only' <<< "$GIT_COMMIT_MSG"; echo $? )" == "1" ]; then docker run -i -v /etc/localtime:/etc/localtime:ro -v $SCRATCH:/scratch -w /scratch --entrypoint="dfcheck" ${DOCKER_IMAGE}:${DOCKER_TAG} -i /scratch/out/T1w.csv -r /root/src/mriqc/mriqc/data/testdata/T1w.csv; fi :
        environment:
          GIT_COMMIT_MSG: $( git log --format=oneline -n 1 $CIRCLE_SHA1 )
    - if [ "$(grep -qiP 'build[ _]?only' <<< "$GIT_COMMIT_MSG"; echo $? )" == "1" ]; then docker run -i -v /etc/localtime:/etc/localtime:ro -v $SCRATCH:/scratch -w /scratch --entrypoint="dfcheck" ${DOCKER_IMAGE}:${DOCKER_TAG} -i /scratch/out/bold.csv -r /root/src/mriqc/mriqc/data/testdata/bold.csv; fi :
>>>>>>> d0bd1a81
        environment:
          GIT_COMMIT_MSG: $( git log --format=oneline -n 1 $CIRCLE_SHA1 )
    - bash .circleci/check_iqms.sh :
        parallel: true
        environment:
          GIT_COMMIT_MSG: $( git log --format=oneline -n 1 $CIRCLE_SHA1 )
<<<<<<< HEAD

=======
          HASHCMD: docker run -i -v $SCRATCH:/scratch --entrypoint=/usr/local/miniconda/bin/nib-hash ${DOCKER_IMAGE}:${DOCKER_TAG}
>>>>>>> d0bd1a81
general:
  artifacts:
    - "~/scratch"
  branches:
    ignore:
      - gh-pages # ignore gh-pages
      - doc/* # ignore all doc-related branches

deployment:
  production:
    tag: /.*/
    commands:
      - if [[ -n "$DOCKER_PASS" ]]; then docker login -e $DOCKER_EMAIL -u $DOCKER_USER -p $DOCKER_PASS && docker push ${DOCKER_IMAGE}:${DOCKER_TAG}; fi :
          timeout: 21600
      - if [[ -n "$DOCKER_PASS" ]]; then docker login -e $DOCKER_EMAIL -u $DOCKER_USER -p $DOCKER_PASS && docker tag ${DOCKER_IMAGE} ${DOCKER_IMAGE}:$CIRCLE_TAG && docker push ${DOCKER_IMAGE}:$CIRCLE_TAG; fi :
          timeout: 21600
      - printf "[distutils]\nindex-servers =\n    pypi\n\n[pypi]\nusername:$PYPI_USER\npassword:$PYPI_PASS\n" > ~/.pypirc
      - python setup.py sdist upload -r pypi<|MERGE_RESOLUTION|>--- conflicted
+++ resolved
@@ -28,12 +28,11 @@
     - ? |
         e=1
         for i in {1..5}; do
-<<<<<<< HEAD
-            docker build --rm=false -t poldracklab/mriqc:latest --build-arg BUILD_DATE=`date -u +"%Y-%m-%dT%H:%M:%SZ"` --build-arg VCS_REF=`git rev-parse --short HEAD` --build-arg VERSION="${CIRCLE_TAG:-99.99.99}" . && e=0 && break || sleep 15
+            docker build --rm=false -t ${DOCKER_IMAGE}:${DOCKER_TAG} --build-arg BUILD_DATE=`date -u +"%Y-%m-%dT%H:%M:%SZ"` --build-arg VCS_REF=`git rev-parse --short HEAD` --build-arg VERSION="${CIRCLE_TAG:-99.99.99}" . && e=0 && break || sleep 15
         done && [ "$e" -eq "0" ]
       :
         timeout: 3200
-    - docker save -o $HOME/docker/cache.tar ubuntu:xenial-20161213 poldracklab/mriqc:latest :
+    - docker save -o $HOME/docker/cache.tar ubuntu:xenial-20161213 ${DOCKER_IMAGE}:${DOCKER_TAG} :
         timeout: 3200
 test:
   override:
@@ -49,52 +48,12 @@
     - bash .circleci/check_outputs.sh :
         parallel: true
         timeout: 3200
-=======
-            docker build --rm=false -t ${DOCKER_IMAGE}:${DOCKER_TAG} --build-arg BUILD_DATE=`date -u +"%Y-%m-%dT%H:%M:%SZ"` --build-arg VCS_REF=`git rev-parse --short HEAD` --build-arg VERSION="${CIRCLE_TAG:-99.99.99}" . && e=0 && break || sleep 15
-        done && [ "$e" -eq "0" ]
-      :
-        timeout: 3200
-    - docker save -o $HOME/docker/cache.tar ubuntu:xenial-20161213 ${DOCKER_IMAGE}:${DOCKER_TAG} :
-        timeout: 3200
-test:
-  override:
-    - ? |
-        if [ "$(grep -qiP 'build[ _]?only' <<< "$GIT_COMMIT_MSG"; echo $? )" == "1" ]; then
-            docker run -i -v /etc/localtime:/etc/localtime:ro -v ${CIRCLE_TEST_REPORTS}:/scratch --entrypoint="py.test"  ${DOCKER_IMAGE}:${DOCKER_TAG} --ignore=src/ --junitxml=/scratch/tests.xml /root/src/mriqc;
-        fi
-      :
-        timeout: 2600
-        environment:
-          GIT_COMMIT_MSG: $( git log --format=oneline -n 1 $CIRCLE_SHA1 )
-    - if [ "$(grep -qiP 'build[ _]?only' <<< "$GIT_COMMIT_MSG"; echo $? )" == "1" ]; then docker run -i -v /etc/localtime:/etc/localtime:ro -v ~/data:/data:ro -v $SCRATCH:/scratch -w /scratch ${DOCKER_IMAGE}:${DOCKER_TAG} /data/${TEST_DATA_NAME} out/ participant --testing --verbose-reports --profile --n_procs 2 --ants-nthreads 1 --ica; fi :
-        timeout: 3200
-        environment:
-          GIT_COMMIT_MSG: $( git log --format=oneline -n 1 $CIRCLE_SHA1 )
-    - if [ "$(grep -qiP 'build[ _]?only' <<< "$GIT_COMMIT_MSG"; echo $? )" == "1" ]; then docker run -i -v /etc/localtime:/etc/localtime:ro -v ~/data:/data:ro -v $SCRATCH:/scratch -w /scratch ${DOCKER_IMAGE}:${DOCKER_TAG} /data/${TEST_DATA_NAME} out/ group -m bold; fi :
-        environment:
-          GIT_COMMIT_MSG: $( git log --format=oneline -n 1 $CIRCLE_SHA1 )
-    - if [ "$(grep -qiP 'build[ _]?only' <<< "$GIT_COMMIT_MSG"; echo $? )" == "1" ]; then docker run -i -v /etc/localtime:/etc/localtime:ro -v ~/data:/data:ro -v $SCRATCH:/scratch -w /scratch ${DOCKER_IMAGE}:${DOCKER_TAG} /data/${TEST_DATA_NAME} out/ group -m T1w; fi :
-        environment:
-          GIT_COMMIT_MSG: $( git log --format=oneline -n 1 $CIRCLE_SHA1 )
-    - if [ "$(grep -qiP 'build[ _]?only' <<< "$GIT_COMMIT_MSG"; echo $? )" == "1" ]; then cd $SCRATCH && find out/ | sort > $SCRATCH/outputs.txt && diff $HOME/$CIRCLE_PROJECT_REPONAME/tests/circle_outputs.txt $SCRATCH/outputs.txt; fi :
-        environment:
-          GIT_COMMIT_MSG: $( git log --format=oneline -n 1 $CIRCLE_SHA1 )
-    - if [ "$(grep -qiP 'build[ _]?only' <<< "$GIT_COMMIT_MSG"; echo $? )" == "1" ]; then docker run -i -v /etc/localtime:/etc/localtime:ro -v $SCRATCH:/scratch -w /scratch --entrypoint="dfcheck" ${DOCKER_IMAGE}:${DOCKER_TAG} -i /scratch/out/T1w.csv -r /root/src/mriqc/mriqc/data/testdata/T1w.csv; fi :
-        environment:
-          GIT_COMMIT_MSG: $( git log --format=oneline -n 1 $CIRCLE_SHA1 )
-    - if [ "$(grep -qiP 'build[ _]?only' <<< "$GIT_COMMIT_MSG"; echo $? )" == "1" ]; then docker run -i -v /etc/localtime:/etc/localtime:ro -v $SCRATCH:/scratch -w /scratch --entrypoint="dfcheck" ${DOCKER_IMAGE}:${DOCKER_TAG} -i /scratch/out/bold.csv -r /root/src/mriqc/mriqc/data/testdata/bold.csv; fi :
->>>>>>> d0bd1a81
         environment:
           GIT_COMMIT_MSG: $( git log --format=oneline -n 1 $CIRCLE_SHA1 )
     - bash .circleci/check_iqms.sh :
         parallel: true
         environment:
           GIT_COMMIT_MSG: $( git log --format=oneline -n 1 $CIRCLE_SHA1 )
-<<<<<<< HEAD
-
-=======
-          HASHCMD: docker run -i -v $SCRATCH:/scratch --entrypoint=/usr/local/miniconda/bin/nib-hash ${DOCKER_IMAGE}:${DOCKER_TAG}
->>>>>>> d0bd1a81
 general:
   artifacts:
     - "~/scratch"
