--- conflicted
+++ resolved
@@ -29,13 +29,9 @@
     # Test mriqcp
     - if [ "$(grep -qiP 'build[ _]?only' <<< "$GIT_COMMIT_MSG"; echo $? )" == "1" ]; then docker run -i -v /etc/localtime:/etc/localtime:ro -v ${CIRCLE_TEST_REPORTS}:/scratch --entrypoint="py.test"  poldracklab/mriqc:latest --ignore=src/ --junitxml=/scratch/tests.xml /root/src/mriqc; fi :
         timeout: 2600
-<<<<<<< HEAD
-    - docker run -i -v /etc/localtime:/etc/localtime:ro -v ~/data:/data:ro -v $SCRATCH:/scratch -w /scratch poldracklab/mriqc:latest /data/${TEST_DATA_NAME} out/ participant --testing --verbose-reports --profile --n_procs 2 --ants-nthreads 1 --ica :
-=======
         environment:
           GIT_COMMIT_MSG: $( git log --format=oneline -n 1 $CIRCLE_SHA1 )
-    - if [ "$(grep -qiP 'build[ _]?only' <<< "$GIT_COMMIT_MSG"; echo $? )" == "1" ]; then docker run -i -v /etc/localtime:/etc/localtime:ro -v ~/data:/data:ro -v $SCRATCH:/scratch -w /scratch poldracklab/mriqc:latest /data/${TEST_DATA_NAME} out/ participant --testing --verbose-reports --profile --n_proc 2 --ants-nthreads 1 --ica; fi :
->>>>>>> a5f16af4
+    - if [ "$(grep -qiP 'build[ _]?only' <<< "$GIT_COMMIT_MSG"; echo $? )" == "1" ]; then docker run -i -v /etc/localtime:/etc/localtime:ro -v ~/data:/data:ro -v $SCRATCH:/scratch -w /scratch poldracklab/mriqc:latest /data/${TEST_DATA_NAME} out/ participant --testing --verbose-reports --profile --n_procs 2 --ants-nthreads 1 --ica; fi :
         timeout: 3200
         environment:
           GIT_COMMIT_MSG: $( git log --format=oneline -n 1 $CIRCLE_SHA1 )
