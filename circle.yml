machine:
  services:
    - docker

dependencies:
  cache_directories:
    - "~/docker"
    - "~/data"

  pre:
    # Download test data
    - mkdir -p ~/data/ ~/docker ~/scratch/func ~/scratch/anat
    - if [[ ! -d ~/data/ds003_downsampled ]]; then wget --retry-connrefused --waitretry=5 --read-timeout=20 --timeout=15 -t 0 -q https://3552243d5be815c1b09152da6525cb8fe7b900a6.googledrive.com/host/0BxI12kyv2olZVUswazA3NkFvOXM/ds003_downsampled.tar.gz && tar xzf ds003_downsampled.tar.gz -C ~/data/; fi
    # - pip install coverage
  override:
    - if [[ -e ~/docker/image.tar ]]; then docker load -i ~/docker/image.tar; fi
    - docker build -t oesteban/mriqc:latest .
<<<<<<< HEAD
    - mkdir -p ~/docker; docker save oesteban/mriqc:latest > ~/docker/image.tar
=======
    - docker save oesteban/mriqc:latest > ~/docker/image.tar
>>>>>>> ddaf5c15
test:
  override:
    # Test mriqcp
    - docker run -i -v /etc/localtime:/etc/localtime:ro --entrypoint="/usr/bin/run_tests" oesteban/mriqc:latest
    - docker run -i -v /etc/localtime:/etc/localtime:ro -v ~/data:/data:ro -v ~/scratch:/scratch oesteban/mriqc:latest /data/ds003_downsampled /scratch/func/out participant -d func -w /scratch/func/work --testing
    - docker run -i -v /etc/localtime:/etc/localtime:ro -v ~/data:/data:ro -v ~/scratch:/scratch oesteban/mriqc:latest /data/ds003_downsampled /scratch/func/out group -d func -w /scratch/func/work
    - docker run -i -v /etc/localtime:/etc/localtime:ro -v ~/data:/data:ro -v ~/scratch:/scratch oesteban/mriqc:latest /data/ds003_downsampled /scratch/anat/out participant -d anat -w /scratch/anat/work --nthreads 2 --testing --ants-nthreads 4:
        timeout: 2600
    - docker run -i -v /etc/localtime:/etc/localtime:ro -v ~/data:/data:ro -v ~/scratch:/scratch oesteban/mriqc:latest /data/ds003_downsampled /scratch/anat/out group -d anat -w /scratch/anat/work

general:
  artifacts:
    #- "~/scratch/outputs/ss-all/out"
    #- "~/scratch/outputs/ss-all/work"
    - "~/scratch/func/out"
    - "~/scratch/func/work"
    - "~/scratch/anat/out"
    - "~/scratch/anat/work"

# deployment:
#   codecov:
#     branch: /.*/
#     commands:
#       - bash <(curl -s https://codecov.io/bash)<|MERGE_RESOLUTION|>--- conflicted
+++ resolved
@@ -14,12 +14,8 @@
     # - pip install coverage
   override:
     - if [[ -e ~/docker/image.tar ]]; then docker load -i ~/docker/image.tar; fi
-    - docker build -t oesteban/mriqc:latest .
-<<<<<<< HEAD
-    - mkdir -p ~/docker; docker save oesteban/mriqc:latest > ~/docker/image.tar
-=======
-    - docker save oesteban/mriqc:latest > ~/docker/image.tar
->>>>>>> ddaf5c15
+    - docker build -t mriqc:latest .
+    - docker save mriqc:latest > ~/docker/image.tar
 test:
   override:
     # Test mriqcp
