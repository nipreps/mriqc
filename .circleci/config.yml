--- conflicted
+++ resolved
@@ -12,7 +12,7 @@
     steps:
       - run:
           name: Install parallel gzip and python3
-          command: apk add --no-cache pigz python3 python3-dev libffi-dev musl-dev gcc openssl-dev make
+          command: apk add --no-cache pigz python3
       - restore_cache:
           keys:
             - docker-v1-{{ .Branch }}-{{ epoch }}
@@ -41,11 +41,7 @@
       - run:
           name: Prepare MRIQCWebAPI
           command: |
-<<<<<<< HEAD
-            pip3 install docker-compose
-=======
             python3 -m pip install "docker-compose==1.23.2"
->>>>>>> 55b95c65
             rm -rf /tmp/src/mriqcwebapi
             git clone https://github.com/poldracklab/mriqcwebapi.git /tmp/src/mriqcwebapi
             cd /tmp/src/mriqcwebapi
@@ -57,8 +53,6 @@
             docker-compose -f /tmp/src/mriqcwebapi/dockereve-master/docker-compose.yml pull
             docker-compose -f /tmp/src/mriqcwebapi/dockereve-master/docker-compose.yml build
       - run:
-<<<<<<< HEAD
-=======
           name: Save WebAPI Docker images
           no_output_timeout: 40m
           command: |
@@ -66,7 +60,6 @@
             WEBAPI_IMAGES=$(docker images | grep -E 'python|swaggerapi/swagger-ui|nginx|mongo' | awk '{ printf "%s:%s ", $1, $2}')
             docker save ${WEBAPI_IMAGES} | pigz -2 -p 3 > /tmp/cache/webapi.tar.gz
       - run:
->>>>>>> 55b95c65
           name: Build Docker image
           no_output_timeout: 60m
           command: |
@@ -103,16 +96,6 @@
             mkdir -p /tmp/cache
             docker save ubuntu:xenial-20161213 poldracklab/mriqc:latest \
               | pigz -2 -p 3 > /tmp/cache/docker.tar.gz
-<<<<<<< HEAD
-      - run:
-          name: Docker save
-          no_output_timeout: 40m
-          command: |
-            mkdir -p /tmp/cache
-            WEBAPI_IMAGES=$(docker images | grep -E 'python|swaggerapi/swagger-ui|nginx|mongo' | awk '{ printf "%s:%s ", $1, $2}')
-            docker save ${WEBAPI_IMAGES} | pigz -2 -p 3 > /tmp/cache/webapi.tar.gz
-=======
->>>>>>> 55b95c65
       - persist_to_workspace:
           root: /tmp
           paths:
