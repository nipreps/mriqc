--- conflicted
+++ resolved
@@ -3,11 +3,7 @@
 # @Author: oesteban
 # @Date:   2015-11-19 16:44:27
 # @Last Modified by:   oesteban
-<<<<<<< HEAD
-# @Last Modified time: 2016-05-13 10:06:04
-=======
-# @Last Modified time: 2016-05-19 16:08:49
->>>>>>> 91c6f26c
+# @Last Modified time: 2016-05-20 09:18:15
 """ MRIQC setup script """
 import os
 import sys
