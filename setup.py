#!/usr/bin/env python
# -*- coding: utf-8 -*-
# @Author: oesteban
# @Date:   2015-11-19 16:44:27
# @Last Modified by:   oesteban
<<<<<<< HEAD
=======
# @Last Modified time: 2016-11-14 11:03:27
>>>>>>> 57d30fca
""" MRIQC setup script """
from setuptools.command.build_py import build_py
from sys import version_info
PY3 = version_info[0] >= 3
PACKAGE_NAME = 'mriqc'

def main():
    """ Install entry-point """
    from os import path as op
    from inspect import getfile, currentframe
    from setuptools import setup, find_packages
    from io import open  # pylint: disable=W0622
    this_path = op.dirname(op.abspath(getfile(currentframe())))

    # Python 3: use a locals dictionary
    # http://stackoverflow.com/a/1463370/6820620
    ldict = locals()
    # Get version and release info, which is all stored in mriqc/info.py
    module_file = op.join(this_path, PACKAGE_NAME, 'info.py')
    with open(module_file) as infofile:
        pythoncode = [line for line in infofile.readlines() if not line.strip().startswith('#')]
        exec('\n'.join(pythoncode), globals(), ldict)  # pylint: disable=W0122

    setup(
        name=PACKAGE_NAME,
        version=ldict['__version__'],
        description=ldict['__description__'],
        long_description=ldict['__longdesc__'],
        author=ldict['__author__'],
        author_email=ldict['__email__'],
        license=ldict['__license__'],
        maintainer_email='crn.poldracklab@gmail.com',
        classifiers=ldict['CLASSIFIERS'],
        # Dependencies handling
        setup_requires=[],
        install_requires=ldict['REQUIRES'],
        dependency_links=ldict['LINKS_REQUIRES'],
        tests_require=ldict['TESTS_REQUIRES'],
        extras_require=ldict['EXTRA_REQUIRES'],
        url=ldict['URL'],
        download_url=ldict['DOWNLOAD_URL'],
<<<<<<< HEAD
        entry_points={'console_scripts': ['mriqc=mriqc.utils.mriqc_run:main',
                                          'mriqc_plot=mriqc.utils.mriqc_plot:main',
                                          'abide2bids=mriqc.utils.abide2bids:main',
                                          'fs2gif=mriqc.utils.fs2gif:main',
                                          'dfcheck=mriqc.utils.dfcheck:main',
                                          'participants=mriqc.utils.subject_wrangler:main',
                                          'mriqc_fit=mriqc.classifier.cli:main']},
        packages=find_packages(),
        package_data={'mriqc': ['data/*.yml',
                                'data/reports/*.rst',
                                'data/reports/*.html',
                                'data/reports/reports/*',
=======
        entry_points={'console_scripts': ['mriqc=mriqc.bin.mriqc_run:main',
                                          'mriqc_plot=mriqc.bin.mriqc_plot:main',
                                          'abide2bids=mriqc.bin.abide2bids:main',
                                          'fs2gif=mriqc.bin.fs2gif:main',
                                          'dfcheck=mriqc.bin.dfcheck:main',
                                          'participants=mriqc.bin.subject_wrangler:main']},
        packages=find_packages(exclude=['*.tests']),
        package_data={'mriqc': ['data/reports/*.rst',
                                'data/reports/*.html',
                                'data/reports/resources/*',
>>>>>>> 57d30fca
                                'data/tests/*']},
        zip_safe=False,
        cmdclass={'build_py': BuildWithCommitInfoCommand}
    )


class BuildWithCommitInfoCommand(build_py):
    """ Return extended build command class for recording commit
    The extended command tries to run git to find the current commit, getting
    the empty string if it fails.  It then writes the commit hash into a file
    in the `pkg_dir` path, named ``COMMIT_INFO.txt``.
    In due course this information can be used by the package after it is
    installed, to tell you what commit it was installed from if known.
    To make use of this system, you need a package with a COMMIT_INFO.txt file -
    e.g. ``myproject/COMMIT_INFO.txt`` - that might well look like this::
        # This is an ini file that may contain information about the code state
        [commit hash]
        # The line below may contain a valid hash if it has been substituted during 'git archive'
        archive_subst_hash=$Format:%h$
        # This line may be modified by the install process
        install_hash=
    The COMMIT_INFO file above is also designed to be used with git substitution
    - so you probably also want a ``.gitattributes`` file in the root directory
    of your working tree that contains something like this::
       myproject/COMMIT_INFO.txt export-subst
    That will cause the ``COMMIT_INFO.txt`` file to get filled in by ``git
    archive`` - useful in case someone makes such an archive - for example with
    via the github 'download source' button.
    Although all the above will work as is, you might consider having something
    like a ``get_info()`` function in your package to display the commit
    information at the terminal.  See the ``pkg_info.py`` module in the nipy
    package for an example.
    """
    def run(self):
        from io import open
        from os.path import join as pjoin

        build_py.run(self)

        version = _get_dev_version()

        if version:
            out_path = pjoin(self.build_lib, PACKAGE_NAME, 'VERSION')
            with open(out_path, 'wt' if PY3 else 'wb') as cfile:
                cfile.write(version)

def _get_dev_version():
    def _git(cmd):
        from subprocess import Popen, PIPE
        proc = Popen(cmd, stdout=PIPE, stderr=PIPE, shell=True)
        out_val, _ = proc.communicate()
        return out_val.decode() if PY3 else out_val

    return _git('git describe').strip()



if __name__ == '__main__':
    main()<|MERGE_RESOLUTION|>--- conflicted
+++ resolved
@@ -3,10 +3,6 @@
 # @Author: oesteban
 # @Date:   2015-11-19 16:44:27
 # @Last Modified by:   oesteban
-<<<<<<< HEAD
-=======
-# @Last Modified time: 2016-11-14 11:03:27
->>>>>>> 57d30fca
 """ MRIQC setup script """
 from setuptools.command.build_py import build_py
 from sys import version_info
@@ -48,31 +44,18 @@
         extras_require=ldict['EXTRA_REQUIRES'],
         url=ldict['URL'],
         download_url=ldict['DOWNLOAD_URL'],
-<<<<<<< HEAD
-        entry_points={'console_scripts': ['mriqc=mriqc.utils.mriqc_run:main',
-                                          'mriqc_plot=mriqc.utils.mriqc_plot:main',
-                                          'abide2bids=mriqc.utils.abide2bids:main',
-                                          'fs2gif=mriqc.utils.fs2gif:main',
-                                          'dfcheck=mriqc.utils.dfcheck:main',
-                                          'participants=mriqc.utils.subject_wrangler:main',
-                                          'mriqc_fit=mriqc.classifier.cli:main']},
-        packages=find_packages(),
-        package_data={'mriqc': ['data/*.yml',
-                                'data/reports/*.rst',
-                                'data/reports/*.html',
-                                'data/reports/reports/*',
-=======
         entry_points={'console_scripts': ['mriqc=mriqc.bin.mriqc_run:main',
                                           'mriqc_plot=mriqc.bin.mriqc_plot:main',
                                           'abide2bids=mriqc.bin.abide2bids:main',
                                           'fs2gif=mriqc.bin.fs2gif:main',
                                           'dfcheck=mriqc.bin.dfcheck:main',
-                                          'participants=mriqc.bin.subject_wrangler:main']},
+                                          'participants=mriqc.bin.subject_wrangler:main',
+                                          'mriqc_fit=mriqc.classifier.cli:main']},
         packages=find_packages(exclude=['*.tests']),
-        package_data={'mriqc': ['data/reports/*.rst',
+        package_data={'mriqc': ['data/*.yml',
+                                'data/reports/*.rst',
                                 'data/reports/*.html',
                                 'data/reports/resources/*',
->>>>>>> 57d30fca
                                 'data/tests/*']},
         zip_safe=False,
         cmdclass={'build_py': BuildWithCommitInfoCommand}
