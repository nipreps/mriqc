--- conflicted
+++ resolved
@@ -81,7 +81,6 @@
                     libxrender1 \
                     libxt6 \
                     netpbm \
-<<<<<<< HEAD
                     pkg-config \
                     tcsh \
                     xfonts-base \
@@ -89,26 +88,6 @@
                     fsl-core=5.0.9-5~nd16.04+1 \
                     fsl-mni152-templates \
                     wget && \
-    curl -sSL https://deb.nodesource.com/setup_10.x | bash - && \
-    apt-get install -y --no-install-recommends \
-                    nodejs && \
-    echo "Install libxp (not in all ubuntu/debian repositories)" && \
-    apt-get install -yq --no-install-recommends libxp6 \
-    || /bin/bash -c " \
-       curl --retry 5 -o /tmp/libxp6.deb -sSL http://mirrors.kernel.org/debian/pool/main/libx/libxp/libxp6_1.0.2-2_amd64.deb \
-       && dpkg -i /tmp/libxp6.deb && rm -f /tmp/libxp6.deb" && \
-    echo "Install libpng12 (not in all ubuntu/debian repositories" && \
-    apt-get install -yq --no-install-recommends libpng12-0 \
-    || /bin/bash -c " \
-       curl -o /tmp/libpng12.deb -sSL http://mirrors.kernel.org/debian/pool/main/libp/libpng/libpng12-0_1.2.49-1%2Bdeb7u2_amd64.deb \
-       && dpkg -i /tmp/libpng12.deb && rm -f /tmp/libpng12.deb" && \
-    ln -s /usr/lib/x86_64-linux-gnu/libgsl.so.19 /usr/lib/x86_64-linux-gnu/libgsl.so.0 && \
-    ldconfig && \
-    apt-get clean && rm -rf /var/lib/apt/lists/* /tmp/* /var/tmp/*
-
-ENV FSLDIR="/usr/share/fsl/5.0" \
-=======
-                    wget \
     && apt-get clean && rm -rf /var/lib/apt/lists/* /tmp/* /var/tmp/* \
     && apt-get clean \
     && rm -rf /var/lib/apt/lists/* \
@@ -140,7 +119,6 @@
     && bash /opt/fsl-5.0.11/etc/fslconf/fslpython_install.sh -f /opt/fsl-5.0.11
 ENV FSLDIR="/opt/fsl-5.0.11" \
     PATH="/opt/fsl-5.0.11/bin:$PATH" \
->>>>>>> ad881303
     FSLOUTPUTTYPE="NIFTI_GZ" \
     FSLMULTIFILEQUIT="TRUE" \
     FSLTCLSH="/opt/fsl-5.0.11/bin/fsltclsh" \
@@ -222,7 +200,6 @@
 RUN python -c "from matplotlib import font_manager" && \
     sed -i 's/\(backend *: \).*$/\1Agg/g' $( python -c "import matplotlib; print(matplotlib.matplotlib_fname())" )
 
-<<<<<<< HEAD
 ### Additions by Dylan Lawless for VUIIS
 
 #Install fpdf, generate machine ID
@@ -233,7 +210,7 @@
 COPY xnatwrapper /opt/xnatwrapper
 
 ### End
-=======
+
 # Installing SVGO and bids-validator
 RUN npm install -g svgo@^2.3 bids-validator@1.8.0 \
   && rm -rf ~/.npm ~/.empty /root/.npm
@@ -247,7 +224,6 @@
 
 # Refresh linked libraries
 RUN ldconfig
->>>>>>> ad881303
 
 # Installing dev requirements (packages that are not in pypi)
 WORKDIR /src/
@@ -280,16 +256,10 @@
 # Best practices
 RUN ldconfig
 WORKDIR /tmp/
-<<<<<<< HEAD
-
 
 # Run mriqc by default
 ENTRYPOINT ["/opt/xnatwrapper/run_mriqc.sh"]
 
-=======
-# Run mriqc by default
-ENTRYPOINT ["/opt/conda/bin/mriqc"]
->>>>>>> ad881303
 
 ARG BUILD_DATE
 ARG VCS_REF
