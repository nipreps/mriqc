[build-system]
build-backend = "hatchling.build"
requires = ["hatchling", "hatch-vcs", "nipreps-versions"]

[project]
authors = [{name = "The NiPreps Developers", email = "nipreps@gmail.com"}]
classifiers = [
  "Development Status :: 5 - Production/Stable",
  "Intended Audience :: Science/Research",
  "Topic :: Scientific/Engineering :: Image Recognition",
  "Topic :: Scientific/Engineering :: Bio-Informatics",
  "License :: OSI Approved :: Apache Software License",
  "Programming Language :: Python :: 3.8",
  "Programming Language :: Python :: 3.9",
  "Programming Language :: Python :: 3.10",
  "Programming Language :: Python :: 3.11",
  "Programming Language :: Python :: 3.12",
]
dependencies = [
  "dipy",
  'importlib_resources; python_version < "3.9"', # jinja2 imports deprecated function removed in 2.1
  "markupsafe ~= 2.0.1",
  "matplotlib",
  "migas >= 0.4.0",
  "mriqc-learn",
  "nibabel >= 3.0.1",
  "nilearn >= 0.5.1",
  "nipype ~= 1.4",
  "nireports ~= 23.1",
  "nitransforms ~= 23.0",
  "niworkflows ~=1.10.1",
  "numpy ~=1.20",
  "pandas ~=1.0",
  "pybids >= 0.15.6",
  "PyYAML",
  "scikit-learn",
  "scipy ~=1.8",
  "statsmodels",
  "templateflow",
  "toml",
  "torch >= 1.10.2",
]
description = "Automated Quality Control and visual reports for Quality Assessment of structural (T1w, T2w) and functional MRI of the brain."
dynamic = ["version"]
license = "Apache-2.0"
name = "mriqc"
readme = "README.rst"
requires-python = ">=3.8"

[project.urls]
"Docker Images" = "https://hub.docker.com/r/nipreps/mriqc/tags/"
Documentation = "https://mriqc.readthedocs.io/"
Homepage = "https://github.com/nipreps/mriqc"
Manuscript = "https://doi.org/10.1371/journal.pone.0184661"
NiPreps = "https://www.nipreps.org/"
"Sci Dat Paper" = "https://doi.org/10.1038/s41597-019-0035-4"
"Web API" = "https://mriqc.nimh.nih.gov/"

[project.optional-dependencies]
doc = [
  "nipype",
  "packaging",
  "pydot>=1.2.3",
  "pydotplus",
  "sphinx-argparse",
  "sphinx_rtd_theme",
  "sphinx~=5.0",
]

container = [
  # templateflow extras
  "datalad",
  "datalad-osf",
]

rodents = [
  "nirodents >= 0.2.8",
]

notebook = [
  "ipython",
  "jupyter",
  "nipy",
]

dev = [
<<<<<<< HEAD
  "black ~= 22.3.0",
  "isort ~= 5.10.1",
  "flake8-pyproject",
=======
    "ruff",
>>>>>>> 6599642b
]

test = [
  "coverage",
  "mock",
  "pytest",
  "pytest-cov",
  "pytest-env",
  "pytest-xdist",
]

other = [
  "nitime",
  "scikit-image",
  "seaborn",
  "xvfbwrapper",
]

# Aliases
all = ["mriqc[doc,container,test,notebook,other,rodents]"]
docs = ["mriqc[doc]"]
others = ["mriqc[other]"]
tests = ["mriqc[test]"]

[project.scripts]
abide2bids = "mriqc.bin.abide2bids:main"
dfcheck = "mriqc.bin.dfcheck:main"
fs2gif = "mriqc.bin.fs2gif:main"
mriqc = "mriqc.cli.run:main"
mriqc_labeler = "mriqc.bin.labeler:main"
mriqcwebapi_test = "mriqc.bin.mriqcwebapi_test:main"
nib-hash = "mriqc.bin.nib_hash:main"
participants = "mriqc.bin.subject_wrangler:main"
synthstrip = "mriqc.synthstrip.cli:main"

#
# Hatch configurations
#

[tool.hatch.metadata]
allow-direct-references = true

[tool.hatch.build.targets.sdist]
exclude = [".git_archival.txt"] # No longer needed in sdist

[tool.hatch.build.targets.wheel]
packages = ["mriqc"]
# exclude = [
#     "mriqc/tests/data",  # Large test data directory
# ]

##  The following two sections configure setuptools_scm in the hatch way

[tool.hatch.version]
raw-options = {version_scheme = "nipreps-calver"}
source = "vcs"

[tool.hatch.build.hooks.vcs]
version-file = "mriqc/_version.py"

#
# Developer tool configurations
#

[tool.black]
exclude = '''
# Directories
/(
    \.eggs
  | \.git
  | \.hg
  | \.mypy_cache
  | \.tox
  | \.venv
  | venv
  | _build
  | build
  | dist
)/
'''
line-length = 99
skip-string-normalization = true
target-version = ['py39']

[tool.pytest.ini_options]
addopts = ["-svx", "--doctest-modules", "-ra", "--strict-config", "--strict-markers"]
doctest_optionflags = "ALLOW_UNICODE NORMALIZE_WHITESPACE ELLIPSIS"
env = "PYTHONHASHSEED=0"
filterwarnings = ["ignore::DeprecationWarning"]
junit_family = "xunit2"
log_cli_level = "INFO"
minversion = "7"
norecursedirs = [".git"]
xfail_strict = true

[tool.coverage.run]
branch = true
omit = [
  '*/tests/*',
  '*/__init__.py',
  '*/conftest.py',
  'mriqc/_version.py',
]

[tool.coverage.report]
# Regexes for lines to exclude from consideration
exclude_lines = [
  'raise NotImplementedError',
  'warnings\.warn',
]

[tool.codespell]
# nd - import scipy.ndimage as nd
# mapp, reson -- Mapp. and Reson. abbreviations in citation
ignore-words-list = 'nd,mapp,reson'
skip = """
./.git,*.pdf,*.svg,*.min.js,*.ipynb,ORIGINAL_LICENSE,\
./docs/source/_static/example_anatreport.html"""

[tool.ruff]
exclude = [".maint/update_authors.py"]
line-length = 99

[tool.ruff.lint]
extend-select = [
  "F",
  "E",
  "W",
  "I",
  "UP",
  "YTT",
  "S",
  "BLE",
  "B",
  "A", # "CPY",
  "C4",
  "DTZ",
  "T10", # "EM",
  "EXE",
  "FA",
  "ISC",
  "ICN",
  "PT",
  "Q",
]
ignore = [
  "S311", # We are not using random for cryptographic purposes
  "ISC001",
  "S603",
]

[tool.ruff.lint.flake8-quotes]
inline-quotes = "single"

[tool.ruff.lint.extend-per-file-ignores]
"*/test_*.py" = ["S101"]
"docs/source/conf.py" = ["A001"]
"mriqc/bin/nib_hash.py" = ["S324"]
"mriqc/config.py" = ["S105"]
"mriqc/conftest.py" = ["PT004"]
"mriqc/engine/plugin.py" = ["BLE001"]
"mriqc/utils/debug.py" = ["A002", "T100"]

[tool.ruff.format]
quote-style = "single"<|MERGE_RESOLUTION|>--- conflicted
+++ resolved
@@ -84,13 +84,7 @@
 ]
 
 dev = [
-<<<<<<< HEAD
-  "black ~= 22.3.0",
-  "isort ~= 5.10.1",
-  "flake8-pyproject",
-=======
     "ruff",
->>>>>>> 6599642b
 ]
 
 test = [
@@ -154,26 +148,6 @@
 #
 # Developer tool configurations
 #
-
-[tool.black]
-exclude = '''
-# Directories
-/(
-    \.eggs
-  | \.git
-  | \.hg
-  | \.mypy_cache
-  | \.tox
-  | \.venv
-  | venv
-  | _build
-  | build
-  | dist
-)/
-'''
-line-length = 99
-skip-string-normalization = true
-target-version = ['py39']
 
 [tool.pytest.ini_options]
 addopts = ["-svx", "--doctest-modules", "-ra", "--strict-config", "--strict-markers"]
