#!/usr/bin/env python
# -*- coding: utf-8 -*-
# @Author: oesteban
# @Date:   2015-11-19 16:44:27
# @Last Modified by:   oesteban
# @Last Modified time: 2016-01-18 14:39:54

"""
=====
MRIQC
=====
"""
import os
import os.path as op
import sys

__author__ = "Oscar Esteban"
__copyright__ = ("Copyright 2016, Center for Reproducible Neuroscience, "
                 "Stanford University")
__credits__ = "Oscar Esteban"
__license__ = "BSD"
__version__ = "0.0.1"
__maintainer__ = "Oscar Esteban"
__email__ = "code@oscaresteban.es"
__status__ = "Prototype"


if __name__ == '__main__':
    from argparse import ArgumentParser
    from argparse import RawTextHelpFormatter
    from mriqc.workflows import anat_qc_workflow, fmri_qc_workflow
    from mriqc.utils import gather_bids_data
    from mriqc.reports import workflow_report
    from nipype import config as ncfg

    parser = ArgumentParser(description='MRI Quality Control',
                            formatter_class=RawTextHelpFormatter)

    g_input = parser.add_argument_group('Inputs')
    g_input.add_argument('-i', '--bids-root', action='store',
                         default=os.getcwd())
    g_input.add_argument('--nthreads', action='store', default=0,
                         type=int, help='number of repetitions')
    g_input.add_argument(
        "--write-graph", action='store_true', default=False,
        help="Write workflow graph.")
    g_input.add_argument(
        "--use-plugin", action='store', default=None,
        help='nipype plugin configuration file')

    g_outputs = parser.add_argument_group('Outputs')
    g_outputs.add_argument('-o', '--output-dir', action='store')
    g_outputs.add_argument('-w', '--work-dir', action='store')

    opts = parser.parse_args()

    settings = {'bids_root': op.abspath(opts.bids_root)}

    settings['output_dir'] = os.getcwd()
    if opts.output_dir:
        settings['output_dir'] = op.abspath(opts.output_dir)

    if not op.exists(settings['output_dir']):
        os.makedirs(settings['output_dir'])

    if opts.work_dir:
        settings['work_dir'] = op.abspath(opts.work_dir)

        log_dir = op.join(settings['work_dir'], 'log')
        if not op.exists(log_dir):
            os.makedirs(log_dir)

        # Set nipype config
        ncfg.update_config({
            'logging': {'log_directory': log_dir},
            'execution': {'crashdump_dir': log_dir}
        })

    # Set nipype config
    ncfg.update_config({
        'logging': {'log_directory': op.join(settings['work_dir'])},
        'execution': {'stop_on_first_crash': False}
    })


    plugin_settings = {'plugin': 'Linear'}
    if opts.use_plugin is not None:
        from yaml import load as loadyml
        with open(opts.use_plugin) as f:
            plugin_settings = loadyml(f)
    else:
        # Setup multiprocessing
        nthreads = opts.nthreads
        if nthreads == 0:
            from multiprocessing import cpu_count
            nthreads = cpu_count()

        settings['nthreads'] = nthreads

        if nthreads > 1:
            plugin_settings['plugin'] = 'MultiProc'
            plugin_settings['plugin_args'] = {'n_proc': nthreads, 'maxtasksperchild': 4}

    subjects = gather_bids_data(settings['bids_root'])

<<<<<<< HEAD
    if not any([len(subjects[k])>0 for k in subjects.keys()]):
        raise RuntimeError('No scans found in %s' % settings['bids_root'])

=======
    print plugin_settings
>>>>>>> 3d2d4ca1
    if subjects['anat']:
        anat_wf, out_csv = anat_qc_workflow(sub_list=subjects['anat'],
                                            settings=settings)

        if opts.write_graph:
            anat_wf.write_graph()

        anat_wf.run(**plugin_settings)
        reports = workflow_report(out_csv, 'anatomical', settings=settings)

    if subjects['func']:
        func_wf, out_csv = fmri_qc_workflow(sub_list=subjects['func'],
                                            settings=settings)

        if opts.write_graph:
            func_wf.write_graph()

        func_wf.run(**plugin_settings)
        reports = workflow_report(out_csv, 'functional', settings=settings)<|MERGE_RESOLUTION|>--- conflicted
+++ resolved
@@ -103,13 +103,9 @@
 
     subjects = gather_bids_data(settings['bids_root'])
 
-<<<<<<< HEAD
     if not any([len(subjects[k])>0 for k in subjects.keys()]):
         raise RuntimeError('No scans found in %s' % settings['bids_root'])
 
-=======
-    print plugin_settings
->>>>>>> 3d2d4ca1
     if subjects['anat']:
         anat_wf, out_csv = anat_qc_workflow(sub_list=subjects['anat'],
                                             settings=settings)
